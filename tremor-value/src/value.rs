--- conflicted
+++ resolved
@@ -319,13 +319,8 @@
     #[must_use]
     pub fn get_bytes<Q>(&self, k: &Q) -> Option<&[u8]>
     where
-<<<<<<< HEAD
         RCowStr<'value>: Borrow<Q> + Hash + Eq,
-        Q: Hash + Eq + Ord,
-=======
-        Cow<'value, str>: Borrow<Q> + Hash + Eq,
         Q: Hash + Eq + Ord + ?Sized,
->>>>>>> 309c4870
     {
         self.get(k).and_then(Self::as_bytes)
     }
@@ -353,13 +348,8 @@
     #[must_use]
     pub fn get_char<Q>(&self, k: &Q) -> Option<char>
     where
-<<<<<<< HEAD
         RCowStr<'value>: Borrow<Q> + Hash + Eq,
-        Q: Hash + Eq + Ord,
-=======
-        Cow<'value, str>: Borrow<Q> + Hash + Eq,
         Q: Hash + Eq + Ord + ?Sized,
->>>>>>> 309c4870
     {
         self.get(k).and_then(Self::as_char)
     }
