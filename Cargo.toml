[package]
authors = ["The Tremor Team"]
build = "build.rs"
description = "Tremor Runtime"
documentation = "https://docs.tremor.rs"
edition = "2021"
homepage = "https://www.tremor.rs"
license = "Apache-2.0"
name = "tremor-runtime"
readme = "README.md"
repository = "https://github.com/tremor-rs/tremor-runtime"
version = "0.11.4"

[workspace]

members = [
  "tremor-api",
  "tremor-cli",
  "tremor-common",
  "tremor-influx",
  "tremor-pipeline",
  "tremor-script",
  "tremor-value",
]

exclude = [
  "plugins"
]

[profile.release]
debug = true
lto = "thin"
opt-level = 3

[dependencies]
anyhow = "1"
async-broadcast = "0.3"
async-compat = "0.2"
async-compression = { version = "0.3", features = [
  "xz",
  "futures-io",
  "stream",
] }
async-std = { version = "1.10.0", features = [
  "unstable",
  "attributes",
  "tokio03",
  "tokio1",
] }
async-trait = "0.1"
base64 = "0.13"
beef = { version = "0.5", features = ["impl_serde"] }
bimap = "0.6"
byteorder = "1"
bytes = "1.1"
chrono = "0.4"
csv = "1.1"
either = { version = "1.6", features = ["serde"] }
error-chain = "0.12"
file-mode = "0.1"
futures = "0.3.17"
event-listener = "2.5"
glob = "0.3"
halfbrown = "0.1"
hashbrown = { version = "0.11", features = ["serde"] }
hex = "0.4"
hostname = "0.3"
http-types = "2.12"
indexmap = { version = "1", features = ["serde-1"] }
lazy_static = "1"
libflate = "1.1"
log = "0.4"
log4rs = "1.0"
lz4 = "1.23"
memchr = "2.4"
pin-project-lite = "0.2"
rand = "0.8"
regex = "1.4"
rmp-serde = "0.15"
serde = "1"
serde_derive = "1"
serde_yaml = "0.8"
ciborium = "0.1"
simd-json = { version = "0.4", features = ["known-key"] }
# FIXME: change version after it's upstreamed
simd-json-derive = "0.2.3-alpha.0"
snap = "1"
surf = "=2.3.2"
syslog_loose = "0.16"
tremor-common = { path = "tremor-common" }
tremor-influx = { path = "tremor-influx" }
tremor-pipeline = { path = "tremor-pipeline" }
tremor-script = { path = "tremor-script" }
tremor-value = { path = "tremor-value" }
url = "2.2"
value-trait = { version = "0.2.9", features = ["c-abi"] }
zstd = "0.9"

mapr = "0.8"

xz2 = "0.1"

<<<<<<< HEAD
=======
# postgres
postgres = { version = "0.19", features = [
  "with-serde_json-1",
  "with-chrono-0_4",
] }
postgres-protocol = "0.6"
tempfile = { version = "3.2" }
tokio-postgres = "0.7"

# amqp
lapin = "1.8.1"

# elasticsearch
elasticsearch = { version = "=7.14.0-alpha.1", features = ["rustls-tls"] }

# ws
async-tungstenite = { version = "0.16.0", features = ["async-std-runtime", "async-tls"] }
tungstenite = { version = "0.16.0", features = ["rustls" ] }

# for tcp & ws
async-tls = "0.11"
rustls = "0.19"
rustls-native-certs = "0.5"

# dns
async-std-resolver = "0.20"

# kafka. cmake is the encouraged way to build this and also the one that works on windows/with musl.
rdkafka = { version = "0.27", features = [
  "cmake-build",
  "libz-static",
], default-features = false }
rdkafka-sys = { version = "4.1.0", features = [
  "cmake-build",
  "libz-static",
] } # tracking the version rdkafka depends on
smol = "1.2.5"

# crononome
cron = "0.9.0"

# logstash grok patterns
grok = "1"

# not used directly in tremor codebase, but present here so that we can turn
# on features for these (see static-ssl feature here)
openssl = { version = "0.10", features = ["vendored"] }

#rest onramp
tide = "0.16"

# sse-onramp
surf-sse = { git = "https://github.com/dak-x/surf-sse", tag = "2.0" }

# nats
async-nats = "0.10.1"

# discord
serenity = { version = "0.10", default-features = false, features = [
  "client",
  "gateway",
  "rustls_backend",
  "model",
  "cache",
] }

# kv
sled = "0.34"

>>>>>>> d036ee7b
# opentelemetry
port_scanner = "0.1.5"
tonic = { version = "0.5.2", default-features = false, features = [
  "transport",
  "tls",
] }
tremor-otelapis = { version = "0.2.2" }

# wal
qwal = { git = "https://github.com/tremor-rs/qwal" }

# plugin system
abi_stable = "0.10.3"
# FIXME: clean up after https://github.com/oxalica/async-ffi/pull/10 is merged
async-ffi = { version = "0.3", features = ["sabi"], git = "https://github.com/marioortizmanero/async-ffi.git", branch = "sabi" }
walkdir = "2.3.2"

# FIXME: these can be maybe removed when separating the crate for the pdk
async-tls = "0.11"
rustls = "0.19"
rustls-native-certs = "0.5"
smol = "1.2.5"

[dev-dependencies]
matches = "0.1"
# criterion = "0.2"
env_logger = "0.9"
pretty_assertions = "1.0.0"
proptest = "1.0"
regex = "1"
test-case = "1.2"
testcontainers = "0.12"
signal-hook = "0.3"
signal-hook-async-std = "0.2"

[features]
default = []

# support for 128bit numbers in tremor-value
128bit = ["tremor-value/128bit"]
bert = ["tremor-pipeline/bert"]

integration = ["es-integration"]
es-integration = []

[patch.crates-io]
rust-bert = { git = 'https://github.com/mfelsche/rust-bert.git', rev = '1140989' }
rust_tokenizers = { git = 'https://github.com/mfelsche/rust-tokenizers.git', rev = '5a7860d' }
# FIXME: update to crates.io when this is added to a new version:
# https://github.com/rodrimati1992/abi_stable_crates/pull/68
abi_stable = { git = "https://github.com/rodrimati1992/abi_stable_crates.git" }
# FIXME: update to crates.io when this is added to a new version:
# https://github.com/simd-lite/simd-json-derive/pull/9
simd-json-derive = { git = "https://github.com/marioortizmanero/simd-json-derive.git", branch = "abi-stable" }

# for use during debian packaging, via cargo-deb
# https://github.com/mmstick/cargo-deb#packagemetadatadeb-options
[package.metadata.deb]
name = "tremor"
section = "net"
# keep this in sync with the rpm dependencies (in rpm spec file)
assets = [
  [
    "target/release/tremor",
    "/usr/bin/",
    "755",
  ],
  [
    "README.md",
    "/usr/share/doc/tremor/",
    "644",
  ],
  [
    "LICENSE",
    "/usr/share/doc/tremor/",
    "644",
  ],
  [
    "packaging/distribution/etc/tremor/*",
    "/etc/tremor/",
    "644",
  ],
  [
    "packaging/distribution/etc/tremor/config/*",
    "/etc/tremor/config/",
    "644",
  ],
  [
    "packaging/distribution/usr/share/tremor/tremor.sh",
    "/usr/share/tremor/",
    "755",
  ],
  [
    "tremor-script/lib/**/*",
    "/usr/share/tremor/lib",
    "644",
  ],
  [
    "packaging/distribution/etc/systemd/system/*",
    "/lib/systemd/system/",
    "644",
  ],
] # copying systemd service to standard location for debian packages
conf-files = [
  "/etc/tremor/logger.yaml",
] # these files won't be overwritten when the package is upgraded
depends = "libc6 (>= 2.17), libstdc++6, libatomic1"
maintainer-scripts = "packaging/distribution/debian/maintainer-scripts/"
# TODO generate this automatically as part of deb packaging (from README intro)
# and place in "extended-description-file"
extended-description = """\
Tremor is an early stage event processing system for unstructured data with rich support for structural pattern matching, filtering and transformation.
"""

# for use during rpm packaging, via cargo-rpm
# https://github.com/iqlusioninc/cargo-rpm
[package.metadata.rpm]
package = "tremor"
[package.metadata.rpm.cargo]
# useful when using cargo rpm itself to build the project (i.e. without the
# --no-cargo-build flag from `cargo rpm build`)
buildflags = ["--release"]
profile = "release"
[package.metadata.rpm.targets]
tremor = { path = "/usr/bin/tremor" }
# The LHS paths here are relative to the rpm config dir (.rpm at project root).
# If you add new files here, please make sure to add them to %files section in
# the rpm spec file (inside .rpm) -- otherwise the rpm packaging will fail.
[package.metadata.rpm.files]
"../LICENSE" = { path = "/usr/share/licenses/tremor/LICENSE" }
"../README.md" = { path = "/usr/share/doc/tremor/README.md" }
"../packaging/distribution/etc/tremor/" = { path = "/etc/tremor/" }
# TODO enable this after some example cleanup
#"../demo/examples/" = { path = "/etc/tremor/config/examples/" }
"../packaging/distribution/usr/share/tremor/tremor.sh" = { path = "/usr/share/tremor/tremor.sh", mode = "755" }
"../tremor-script/lib/" = { path = "/usr/share/tremor/lib/" }
# copying systemd service to standard location for rpm packages
"../packaging/distribution/etc/systemd/system/tremor.service" = { path = "/usr/lib/systemd/system/tremor.service" }<|MERGE_RESOLUTION|>--- conflicted
+++ resolved
@@ -100,8 +100,6 @@
 
 xz2 = "0.1"
 
-<<<<<<< HEAD
-=======
 # postgres
 postgres = { version = "0.19", features = [
   "with-serde_json-1",
@@ -171,7 +169,6 @@
 # kv
 sled = "0.34"
 
->>>>>>> d036ee7b
 # opentelemetry
 port_scanner = "0.1.5"
 tonic = { version = "0.5.2", default-features = false, features = [
@@ -188,12 +185,6 @@
 # FIXME: clean up after https://github.com/oxalica/async-ffi/pull/10 is merged
 async-ffi = { version = "0.3", features = ["sabi"], git = "https://github.com/marioortizmanero/async-ffi.git", branch = "sabi" }
 walkdir = "2.3.2"
-
-# FIXME: these can be maybe removed when separating the crate for the pdk
-async-tls = "0.11"
-rustls = "0.19"
-rustls-native-certs = "0.5"
-smol = "1.2.5"
 
 [dev-dependencies]
 matches = "0.1"
