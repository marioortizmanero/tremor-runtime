// Copyright 2020-2021, The Tremor Team
//
// Licensed under the Apache License, Version 2.0 (the "License");
// you may not use this file except in compliance with the License.
// You may obtain a copy of the License at
//
//     http://www.apache.org/licenses/LICENSE-2.0
//
// Unless required by applicable law or agreed to in writing, software
// distributed under the License is distributed on an "AS IS" BASIS,
// WITHOUT WARRANTIES OR CONDITIONS OF ANY KIND, either express or implied.
// See the License for the specific language governing permissions and
// limitations under the License.

use super::TestConfig;
use crate::errors::{Error, Result};
use crate::test;
use crate::test::stats;
use crate::test::status;
use crate::{env, report};
use report::TestSuite;
use std::fmt::Write as _; // import without risk of name clashing
use std::io::Read;
use std::{collections::HashMap, path::Path};
use test::tag;
use tremor_common::time::nanotime;
use tremor_script::highlighter::{Dumb as DumbHighlighter, Highlighter, Term as TermHighlighter};
use tremor_script::interpreter::{AggrType, Env, ExecOpts, LocalStack};
use tremor_script::prelude::*;
use tremor_script::Value;
use tremor_script::{
    ast::{Expr, ImutExpr, Invoke, List, Record},
    NO_AGGRS,
};
use tremor_script::{ctx::EventContext, NO_CONSTS};
<<<<<<< HEAD

use abi_stable::std_types::RVec;

use super::TestConfig;
=======
>>>>>>> 309c4870
const EXEC_OPTS: ExecOpts = ExecOpts {
    result_needed: true,
    aggr: AggrType::Tick,
};

fn eval_suite_entrypoint(
    env: &Env,
    local: &LocalStack,
    suite_spec: &Record<'_>,
    tags: &tag::TagFilter,
    config: &TestConfig,
) -> Result<(stats::Stats, Vec<report::TestElement>)> {
    let mut elements = Vec::new();
    let mut stats = stats::Stats::new();

    let tests_expr = suite_spec
        .cloned_field_expr("tests")
        .ok_or("Missing suite tests")?;
    let spec = tests_expr
        .as_list()
        .ok_or("Invalid type for field \"tests\". Expected list.")?;

    if let Ok((s, mut e)) = eval_suite_tests(env, local, spec, tags, config) {
        elements.append(&mut e);
        stats.merge(&s);
    } else {
        stats.fail(
            suite_spec
                .cloned_field_literal("name")
                .as_ref()
                .and_then(Value::as_str)
                .unwrap_or_default(),
        );
    }

    Ok((stats, elements))
}

fn eval(expr: &ImutExpr, env: &Env, local: &LocalStack) -> Result<Value<'static>> {
    let state = Value::object();
    let meta = Value::object();
    let event = Value::object();
    Ok(expr
        .run(EXEC_OPTS, env, &event, &state, &meta, local)?
        .into_owned()
        .into_static())
}

fn eval_suite_tests(
    env: &Env,
    local: &LocalStack,
    suite_spec: &List,
    suite_tags: &test::TagFilter,
    config: &TestConfig,
) -> Result<(stats::Stats, Vec<report::TestElement>)> {
    let mut elements = Vec::new();
    let mut stats = stats::Stats::new();

    let ll = suite_spec.exprs.len();
    for (idx, item) in suite_spec.exprs.iter().enumerate() {
        if let ImutExpr::Invoke1(Invoke { node_id, args, .. }) = item {
            if node_id.module() != ["test"] || node_id.id() != "test" {
                continue;
            }
            let spec = args
                .first()
                .and_then(ImutExpr::as_record)
                .ok_or_else(|| Error::from("Invalid test specification"))?;

            let mut found_tags = Vec::new();

            if let Some(tags) = spec.cloned_field_expr("tags") {
                let tag_value = eval(&tags, env, local)?;
                if let Some(tags) = tag_value.as_array() {
                    let inner_tags = tags.iter().map(ToString::to_string);
                    found_tags.extend(inner_tags);
                }
            } else if let Some(tags) = spec
                .cloned_field_literal("tags")
                .as_ref()
                .and_then(Value::as_array)
            {
                let inner_tags = tags.iter().map(ToString::to_string);
                found_tags.extend(inner_tags);
            }

            let case_tags = suite_tags.clone_joined(Some(found_tags));
            let test_name = spec
                .cloned_field_literal("name")
                .as_ref()
                .map(ToString::to_string)
                .unwrap_or_default();
            if let (matched, false) = config.matches(&case_tags) {
                if !config.verbose {
                    status::h1("    Test ( Skipping )", &test_name)?;
                    status::tagsx(
                        "        ",
                        &case_tags,
                        Some(&matched),
                        Some(&config.excludes),
                    )?;
                }
                stats.skip();
            } else if let Some(item) = spec.cloned_field_expr("test") {
                let start = nanotime();
                let value = eval(&item, env, local)?;
                let elapsed = nanotime() - start;

                // Non colorized test source extent for json report capture
                let extent = item.extent();
                let mut dh = DumbHighlighter::new();
                dh.highlight_range(extent)?;

                let mut info = dh.to_string();
                let success = if let Some(success) = value.as_bool() {
                    success
<<<<<<< HEAD
                } else if let Some([expected, got]) = value.as_array().map(RVec::as_slice) {
                    info.push_str(&format!("{} != {}", expected, got));
=======
                } else if let Some([expected, got]) = value.as_array().map(Vec::as_slice) {
                    write!(info, "{expected} != {got}")?;
>>>>>>> 309c4870
                    false
                } else {
                    false
                };

                let prefix = if success { "(+)" } else { "(-)" };
                let report = stats.report(success, &test_name);

                let hidden = !config.verbose && success;
                if !hidden {
                    status::h1("    Test", &test_name)?;
                    status::tagsx(
                        "        ",
                        &case_tags,
                        Some(&config.includes),
                        Some(&config.excludes),
                    )?;
                    // Interactive console report
                    status::executing_unit_testcase(idx, ll, success)?;

                    let mut th: TermHighlighter = TermHighlighter::default();
                    th.highlight_range_with_indent("       ", extent)?;
                    if let Some([expected, got]) = value.as_array().map(RVec::as_slice) {
                        println!("             | {} != {}", expected, got);
                    }
                    th.finalize()?;
                    println!();
                }
                // Test record
                elements.push(report::TestElement {
                    description: format!("{} Executing test {} of {}", prefix, idx + 1, ll),
                    keyword: report::KeywordKind::Test,
                    result: report::ResultKind {
                        status: report,
                        duration: elapsed,
                    },
                    info: Some(info),
                    hidden,
                });
                stats.assert();
            }
        }
    }

    Ok((stats, elements))
}

#[allow(clippy::too_many_lines)]
pub(crate) fn run_suite(
    path: &Path,
    scenario_tags: &tag::TagFilter,
    config: &TestConfig,
) -> Result<report::TestReport> {
    println!();

    let mut suites: HashMap<String, TestSuite> = HashMap::new();
    let script = path.to_string_lossy().to_string();

    let mut raw = String::new();
    let mut input = crate::open_file(&path, None)?;
    input.read_to_string(&mut raw)?;

    let env = env::setup()?;
    let report_start = nanotime();
    let mut stats = stats::Stats::new();
    match tremor_script::Script::parse(&raw, &env.fun) {
        Ok(runnable) => {
            let local = LocalStack::default();

            let mut h = TermHighlighter::default();
            runnable.format_warnings_with(&mut h)?;

            let script = runnable.script;

            let context = &EventContext::new(nanotime(), None);
            let env = Env {
                context,
                consts: NO_CONSTS.run(),
                aggrs: &NO_AGGRS,
                recursion_limit: tremor_script::recursion_limit(),
            };

            for expr in script.exprs.iter().filter_map(Expr::as_invoke) {
                let mut stats = stats::Stats::new();
                let mut elements = Vec::new();

                let Invoke { node_id, args, .. } = expr;

                if node_id.module() == ["test"] || node_id.id() == "test" {
                    // A Test suite
                    let spec = args
                        .first()
                        .and_then(ImutExpr::as_record)
                        .ok_or_else(|| Error::from("Invalid test specification"))?;

                    let mut found_tags = Vec::new();
                    if let Some(tags) = spec.cloned_field_expr("tags") {
                        let tag_value = eval(&tags, &env, &local)?;
                        if let Some(tags) = tag_value.as_array() {
                            let inner_tags = tags.iter().map(|x| (*x).to_string());
                            found_tags.extend(inner_tags);
                        }

                        let suite_tags = scenario_tags.clone_joined(Some(found_tags));
                        let name_lit = spec.cloned_field_literal("name");
                        let suite_name = name_lit.as_str().unwrap_or_default();

                        // TODO revisit tags in unit tests
                        if let (_matched, true) = config.matches(&suite_tags) {
                            status::h1("  Suite", suite_name)?;
                            status::tagsx(
                                "      ",
                                &suite_tags,
                                Some(&config.includes),
                                Some(&config.excludes),
                            )?;
                            let (test_stats, mut test_reports) =
                                eval_suite_entrypoint(&env, &local, spec, &suite_tags, config)?;

                            stats.merge(&test_stats);
                            elements.append(&mut test_reports);
                        }
                        suites.insert(
                            suite_name.to_string(),
                            TestSuite {
                                name: suite_name.to_string(),
                                description: suite_name.to_string(),
                                elements,
                                evidence: None,
                                stats,
                                duration: 0,
                            },
                        );
                    }
                }
            }
        }
        Err(e) => {
            stats.fail(&script);
            let mut h = TermHighlighter::default();
            if let Err(e) = h.format_error(&e) {
                eprintln!("Error: {}", e);
            };
        }
    }

    for v in suites.values() {
        stats.merge(&v.stats);
    }

    Ok(report::TestReport {
        description: "unit test suites".into(),
        elements: suites,
        stats,
        duration: nanotime() - report_start,
    })
}<|MERGE_RESOLUTION|>--- conflicted
+++ resolved
@@ -33,13 +33,9 @@
     NO_AGGRS,
 };
 use tremor_script::{ctx::EventContext, NO_CONSTS};
-<<<<<<< HEAD
 
 use abi_stable::std_types::RVec;
 
-use super::TestConfig;
-=======
->>>>>>> 309c4870
 const EXEC_OPTS: ExecOpts = ExecOpts {
     result_needed: true,
     aggr: AggrType::Tick,
@@ -156,13 +152,8 @@
                 let mut info = dh.to_string();
                 let success = if let Some(success) = value.as_bool() {
                     success
-<<<<<<< HEAD
                 } else if let Some([expected, got]) = value.as_array().map(RVec::as_slice) {
-                    info.push_str(&format!("{} != {}", expected, got));
-=======
-                } else if let Some([expected, got]) = value.as_array().map(Vec::as_slice) {
                     write!(info, "{expected} != {got}")?;
->>>>>>> 309c4870
                     false
                 } else {
                     false
