// Copyright 2020-2021, The Tremor Team
//
// Licensed under the Apache License, Version 2.0 (the "License");
// you may not use this file except in compliance with the License.
// You may obtain a copy of the License at
//
//     http://www.apache.org/licenses/LICENSE-2.0
//
// Unless required by applicable law or agreed to in writing, software
// distributed under the License is distributed on an "AS IS" BASIS,
// WITHOUT WARRANTIES OR CONDITIONS OF ANY KIND, either express or implied.
// See the License for the specific language governing permissions and
// limitations under the License.

<<<<<<< HEAD
use crate::connectors::utils::metrics::METRICS_CHANNEL;
use crate::errors::{Error, ErrorKind, Result};
use crate::pdk::connectors::ConnectorMod_Ref;
use crate::registry::Registries;
use crate::repository::{
    Artefact, BindingArtefact, ConnectorArtefact, PipelineArtefact, Repositories,
};
=======
mod deployment;
>>>>>>> 2aec31f1

use crate::connectors::{self, ConnectorBuilder};
use crate::errors::Result;
use crate::QSIZE;
use async_std::channel::bounded;
use async_std::task::{self, JoinHandle};
use deployment::{Deployment, DeploymentId};
use hashbrown::HashMap;
use std::sync::atomic::Ordering;
use std::time::Duration;
use tremor_common::ids::{ConnectorIdGen, OperatorIdGen};
use tremor_script::srs::DeployFlow;

/// Configuration for the runtime
pub struct WorldConfig {
    /// default size for queues
    pub qsize: usize,
    /// the storage directory
    pub storage_directory: Option<String>,
    /// if debug connectors should be loaded
    pub debug_connectors: bool,
}
impl Default for WorldConfig {
    fn default() -> Self {
        Self {
            qsize: QSIZE.load(Ordering::Relaxed),
            storage_directory: None,
            debug_connectors: false,
        }
    }
}

/// default graceful shutdown timeout
pub const DEFAULT_GRACEFUL_SHUTDOWN_TIMEOUT: Duration = Duration::from_secs(5);

#[derive(Debug, PartialEq)]
/// shutdown mode - controls how we shutdown Tremor
pub enum ShutdownMode {
    /// shut down by stopping all binding instances and wait for quiescence
    Graceful,
    /// Just stop everything and not wait
    Forceful,
}

/// This is control plane
pub(crate) enum ManagerMsg {
    ///add a deployment
    StartDeploy {
        /// deploy source
        src: String,
        /// deploy flow
        flow: DeployFlow,
    },
    RegisterConnectorType {
        /// the type of connector
        connector_type: ConnectorType,
        /// the builder
        builder: Box<dyn ConnectorBuilder>,
    },
    /// stop this manager
    Stop,
}
use async_std::channel::Sender as AsyncSender;

use self::connectors::{ConnectorType, KnownConnectors};
pub(crate) type Sender = AsyncSender<ManagerMsg>;

#[derive(Debug)]
pub(crate) struct Manager {
    deployments: HashMap<DeploymentId, Deployment>,
    operator_id_gen: OperatorIdGen,
    connector_id_gen: ConnectorIdGen,
    known_connectors: KnownConnectors,
    pub qsize: usize,
}

impl Manager {
    pub fn start(mut self) -> (JoinHandle<Result<()>>, Sender) {
        let (tx, rx) = bounded(self.qsize);
        let system_h = task::spawn(async move {
            while let Ok(msg) = rx.recv().await {
                match msg {
                    ManagerMsg::RegisterConnectorType {
                        connector_type,
                        builder,
                        ..
                    } => {
                        if let Some(old) = self
                            .known_connectors
                            .insert(connector_type.clone(), builder)
                        {
                            error!(
                                "FIXME: error on duplicate connectors: {}",
                                old.connector_type()
                            );
                        }
                    }
                    ManagerMsg::StartDeploy { src, flow } => {
                        let id = DeploymentId::from(&flow);

                        let deploy = Deployment::start(
                            src,
                            flow,
                            &mut self.operator_id_gen,
                            &mut self.connector_id_gen,
                            &self.known_connectors,
                        )
                        .await?;

                        if self.deployments.insert(id.clone(), deploy).is_some() {
                            error!("FIXME: error on duplicate deployments: {:?}", id)
                        };
                    }
                    ManagerMsg::Stop => {
                        info!("Stopping Manager ...");

                        let mut rxs = Vec::with_capacity(self.deployments.len());
                        for (_, deployment) in self.deployments {
                            let (tx, rx) = bounded(1);
                            deployment.stop(tx).await?;
                            rxs.push(rx);
                        }
                        for rx in rxs {
                            rx.recv().await??;
                        }

                        break;
                    }
                }
            }
            info!("Manager stopped.");
            Ok(())
        });
        (system_h, tx)
    }
}

/// Tremor runtime
#[derive(Clone, Debug)]
pub struct World {
    pub(crate) system: Sender,
    storage_directory: Option<String>,
}

impl World {
<<<<<<< HEAD
    /// Registers the given connector type with `type_name` and the corresponding `builder`
    ///
    /// # Errors
    ///  * If the system is unavailable
    pub(crate) async fn register_builtin_connector_type(
        &self,
        builder: ConnectorMod_Ref,
    ) -> Result<()> {
        self.system
            .send(ManagerMsg::Connector(connectors::ManagerMsg::Register {
                connector_type: builder.connector_type()(),
                builder,
                builtin: true,
            }))
=======
    pub(crate) async fn start_deploy(&self, src: &str, flow: &DeployFlow) -> Result<()> {
        self.system
            .send(ManagerMsg::StartDeploy {
                src: src.to_string(),
                flow: flow.clone(),
            })
>>>>>>> 2aec31f1
            .await?;

        Ok(())
    }
    /// Registers the given connector type with `type_name` and the corresponding `builder`
    ///
    /// # Errors
    ///  * If the system is unavailable
<<<<<<< HEAD
    pub async fn register_connector_type(&self, builder: ConnectorMod_Ref) -> Result<()> {
        self.system
            .send(ManagerMsg::Connector(connectors::ManagerMsg::Register {
                connector_type: builder.connector_type()(),
=======
    pub(crate) async fn register_builtin_connector_type(
        &self,
        builder: Box<dyn connectors::ConnectorBuilder>,
    ) -> Result<()> {
        self.system
            .send(ManagerMsg::RegisterConnectorType {
                connector_type: builder.connector_type(),
>>>>>>> 2aec31f1
                builder,
            })
            .await?;
        Ok(())
    }

    /// Starts the runtime system
    ///
    /// # Errors
    ///  * if the world manager can't be started
    pub async fn start(config: WorldConfig) -> Result<(Self, JoinHandle<Result<()>>)> {
        let (system_h, system) = Manager {
            deployments: HashMap::new(),
            known_connectors: KnownConnectors::new(),
            operator_id_gen: OperatorIdGen::new(),
            connector_id_gen: ConnectorIdGen::new(),
            qsize: config.qsize,
        }
        .start();

        let world = Self {
            system,
            storage_directory: config.storage_directory,
        };

        connectors::register_builtin_connector_types(&world, config.debug_connectors).await?;
        Ok((world, system_h))
    }

    /// Stop the runtime
    ///
    /// # Errors
    ///  * if the system failed to stop
    pub async fn stop(&self, mode: ShutdownMode) -> Result<()> {
        match mode {
            ShutdownMode::Graceful => self.system.send(ManagerMsg::Stop).await?,
            ShutdownMode::Forceful => {}
        }
        // if let Err(e) = self
        //     .reg
        //     .stop_all_bindings(DEFAULT_GRACEFUL_SHUTDOWN_TIMEOUT)
        //     .await
        // {
        //     error!("Error stopping all bindings: {}", e);
        // }
        Ok(self.system.send(ManagerMsg::Stop).await?)
    }
}<|MERGE_RESOLUTION|>--- conflicted
+++ resolved
@@ -12,21 +12,12 @@
 // See the License for the specific language governing permissions and
 // limitations under the License.
 
-<<<<<<< HEAD
-use crate::connectors::utils::metrics::METRICS_CHANNEL;
-use crate::errors::{Error, ErrorKind, Result};
-use crate::pdk::connectors::ConnectorMod_Ref;
-use crate::registry::Registries;
-use crate::repository::{
-    Artefact, BindingArtefact, ConnectorArtefact, PipelineArtefact, Repositories,
-};
-=======
 mod deployment;
->>>>>>> 2aec31f1
 
 use crate::connectors::{self, ConnectorBuilder};
 use crate::errors::Result;
 use crate::QSIZE;
+use crate::pdk::connectors::ConnectorMod_Ref;
 use async_std::channel::bounded;
 use async_std::task::{self, JoinHandle};
 use deployment::{Deployment, DeploymentId};
@@ -168,7 +159,16 @@
 }
 
 impl World {
-<<<<<<< HEAD
+    pub(crate) async fn start_deploy(&self, src: &str, flow: &DeployFlow) -> Result<()> {
+        self.system
+            .send(ManagerMsg::StartDeploy {
+                src: src.to_string(),
+                flow: flow.clone(),
+            })
+            .await?;
+
+        Ok(())
+    }
     /// Registers the given connector type with `type_name` and the corresponding `builder`
     ///
     /// # Errors
@@ -178,41 +178,8 @@
         builder: ConnectorMod_Ref,
     ) -> Result<()> {
         self.system
-            .send(ManagerMsg::Connector(connectors::ManagerMsg::Register {
-                connector_type: builder.connector_type()(),
-                builder,
-                builtin: true,
-            }))
-=======
-    pub(crate) async fn start_deploy(&self, src: &str, flow: &DeployFlow) -> Result<()> {
-        self.system
-            .send(ManagerMsg::StartDeploy {
-                src: src.to_string(),
-                flow: flow.clone(),
-            })
->>>>>>> 2aec31f1
-            .await?;
-
-        Ok(())
-    }
-    /// Registers the given connector type with `type_name` and the corresponding `builder`
-    ///
-    /// # Errors
-    ///  * If the system is unavailable
-<<<<<<< HEAD
-    pub async fn register_connector_type(&self, builder: ConnectorMod_Ref) -> Result<()> {
-        self.system
-            .send(ManagerMsg::Connector(connectors::ManagerMsg::Register {
-                connector_type: builder.connector_type()(),
-=======
-    pub(crate) async fn register_builtin_connector_type(
-        &self,
-        builder: Box<dyn connectors::ConnectorBuilder>,
-    ) -> Result<()> {
-        self.system
             .send(ManagerMsg::RegisterConnectorType {
                 connector_type: builder.connector_type(),
->>>>>>> 2aec31f1
                 builder,
             })
             .await?;
