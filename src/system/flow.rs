--- conflicted
+++ resolved
@@ -19,7 +19,7 @@
     log_error,
     pipeline::{self, InputTarget},
     primerge::PriorityMerge,
-    system::KillSwitch,
+    system::BoxedKillSwitch,
 };
 use async_std::prelude::*;
 use async_std::{
@@ -205,7 +205,7 @@
         operator_id_gen: &mut OperatorIdGen,
         connector_id_gen: &mut ConnectorIdGen,
         known_connectors: &Known,
-        kill_switch: &KillSwitch,
+        kill_switch: &BoxedKillSwitch,
     ) -> Result<Self> {
         let mut pipelines = HashMap::new();
         let mut connectors = HashMap::new();
@@ -225,18 +225,8 @@
                             })?;
                     connectors.insert(
                         ConnectorAlias::from(alias),
-<<<<<<< HEAD
-                        connectors::spawn(alias, connector_id_gen, builder, config).await?,
-=======
-                        connectors::spawn(
-                            alias,
-                            connector_id_gen,
-                            builder.as_ref(),
-                            config,
-                            kill_switch,
-                        )
-                        .await?,
->>>>>>> bf13cc9f
+                        connectors::spawn(alias, connector_id_gen, builder, config, kill_switch)
+                            .await?,
                     );
                 }
                 ast::CreateTargetDefinition::Pipeline(defn) => {
@@ -828,7 +818,7 @@
                 &self,
                 _alias: &str,
                 _config: &ConnectorConfig,
-                _kill_switch: &KillSwitch,
+                _kill_switch: &BoxedKillSwitch,
             ) -> Result<Box<dyn Connector>> {
                 Ok(Box::new(FakeConnector {
                     tx: self.tx.clone(),
@@ -865,7 +855,7 @@
         deploy flow test;
         "#;
         let (tx, _rx) = bounded(1);
-        let kill_switch = KillSwitch(tx);
+        let kill_switch = BoxedKillSwitch::from_value(tx, TD_Opaque);
         let deployable = Deploy::parse(&src, &*FN_REGISTRY.read()?, &aggr_reg)?;
         let deploy = deployable
             .deploy
