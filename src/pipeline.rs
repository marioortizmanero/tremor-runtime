// Copyright 2020-2021, The Tremor Team
//
// Licensed under the Apache License, Version 2.0 (the "License");
// you may not use this file except in compliance with the License.
// You may obtain a copy of the License at
//
//     http://www.apache.org/licenses/LICENSE-2.0
//
// Unless required by applicable law or agreed to in writing, software
// distributed under the License is distributed on an "AS IS" BASIS,
// WITHOUT WARRANTIES OR CONDITIONS OF ANY KIND, either express or implied.
// See the License for the specific language governing permissions and
// limitations under the License.
use crate::connectors::{self, sink::SinkMsg, source::SourceMsg};
use crate::errors::Result;
use crate::permge::PriorityMerge;
use crate::registry::instance::InstanceState;
use crate::repository::PipelineArtefact;
use async_std::channel::{bounded, unbounded, Receiver, Sender};
use async_std::stream::StreamExt;
use async_std::task::{self, JoinHandle};
use beef::Cow;
use std::fmt;
use std::time::Duration;
use tremor_common::ids::OperatorIdGen;
use tremor_common::time::nanotime;
use tremor_common::url::TremorUrl;
use tremor_pipeline::errors::ErrorKind as PipelineErrorKind;
use tremor_pipeline::{CbAction, Event, ExecutableGraph, SignalKind};

const TICK_MS: u64 = 100;
pub(crate) type ManagerSender = Sender<ManagerMsg>;
type Inputs = halfbrown::HashMap<TremorUrl, (bool, InputTarget)>;
type Dests = halfbrown::HashMap<Cow<'static, str>, Vec<(TremorUrl, OutputTarget)>>;
type Eventset = Vec<(Cow<'static, str>, Event)>;
/// Address for a pipeline
#[derive(Clone)]
pub struct Addr {
    addr: Sender<Box<Msg>>,
    cf_addr: Sender<CfMsg>,
    mgmt_addr: Sender<MgmtMsg>,
    id: TremorUrl,
}

impl Addr {
    /// creates a new address
    #[must_use]
    pub fn new(
        addr: Sender<Box<Msg>>,
        cf_addr: Sender<CfMsg>,
        mgmt_addr: Sender<MgmtMsg>,
        id: TremorUrl,
    ) -> Self {
        Self {
            addr,
            cf_addr,
            mgmt_addr,
            id,
        }
    }

    /// number of events in the pipelines channel
    #[cfg(not(tarpaulin_include))]
    #[must_use]
    pub fn len(&self) -> usize {
        self.addr.len()
    }

    /// true, if there are no events to be received at the moment
    #[must_use]
    pub fn is_empty(&self) -> bool {
        self.addr.is_empty()
    }

    /// pipeline instance id
    #[cfg(not(tarpaulin_include))]
    #[must_use]
    pub fn id(&self) -> &TremorUrl {
        &self.id
    }

    pub(crate) async fn send_insight(&self, event: Event) -> Result<()> {
        Ok(self.cf_addr.send(CfMsg::Insight(event)).await?)
    }

    /// send a data-plane message to the pipeline
    pub async fn send(&self, msg: Box<Msg>) -> Result<()> {
        Ok(self.addr.send(msg).await?)
    }

    pub(crate) async fn send_mgmt(&self, msg: MgmtMsg) -> Result<()> {
        Ok(self.mgmt_addr.send(msg).await?)
    }

    pub(crate) async fn stop(&self) -> Result<()> {
        self.send_mgmt(MgmtMsg::Stop).await
    }

    pub(crate) async fn start(&self) -> Result<()> {
        self.send_mgmt(MgmtMsg::Start).await
    }
}

#[cfg(not(tarpaulin_include))]
impl fmt::Debug for Addr {
    fn fmt(&self, f: &mut fmt::Formatter) -> fmt::Result {
        write!(f, "Pipeline({})", self.id)
    }
}

/// contraflow message
#[derive(Debug)]
pub enum CfMsg {
    /// insight
    Insight(Event),
}

/// Input targets
#[derive(Debug)]
pub enum InputTarget {
    /// another pipeline
    Pipeline(Box<Addr>),
    /// a connector
    Source(connectors::source::SourceAddr),
}

impl InputTarget {
    async fn send_insight(&self, insight: Event) -> Result<()> {
        match self {
            InputTarget::Pipeline(addr) => addr.send_insight(insight).await,
            InputTarget::Source(addr) => addr.send(SourceMsg::Cb(insight.cb, insight.id)).await,
        }
    }
}

/// Output targets
#[derive(Debug)]
pub enum OutputTarget {
    /// another pipeline
    Pipeline(Box<Addr>),
    /// a connector
    Sink(connectors::sink::SinkAddr),
}

/// control plane message
#[derive(Debug)]
pub enum MgmtMsg {
    /// input can only ever be connected to the `in` port, so no need to include it here
    ConnectInput {
        /// url of the input to connect
        input_url: TremorUrl,
        /// the target that connects to the `in` port
        target: InputTarget,
        /// should we send insights to this input
        is_transactional: bool,
    },
    /// connect a target to an output port
    ConnectOutput {
        /// the port to connect to
        port: Cow<'static, str>,
        /// the url of the output instance
        output_url: TremorUrl,
        /// the actual target addr
        target: OutputTarget,
    },
    /// disconnect an output
    DisconnectOutput(Cow<'static, str>, TremorUrl),
    /// disconnect an input
    DisconnectInput(TremorUrl),

    /// FIXME: messages for transitioning from one state to the other
    /// start the pipeline
    Start,
    /// pause the pipeline - currently a no-op
    Pause,
    /// resume from pause - currently a no-op
    Resume,
    /// stop the pipeline
    Stop,

    /// for testing - ensures we drain the channel up to this message
    #[cfg(test)]
    Echo(Sender<()>),
}

/// an input dataplane message for this pipeline
#[derive(Debug)]
pub enum Msg {
    /// an event
    Event {
        /// the event
        event: Event,
        /// the port the event came in from
        input: Cow<'static, str>,
    },
    /// a signal
    Signal(Event),
}

/// wrapper for all possible messages handled by the pipeline task
#[derive(Debug)]
pub(crate) enum M {
    F(Msg),
    C(CfMsg),
    M(MgmtMsg),
}

impl OutputTarget {
    /// send an event out to this destination
    ///
    /// # Errors
    ///  * when sending the event via the dest channel fails
    pub async fn send_event(&mut self, input: Cow<'static, str>, event: Event) -> Result<()> {
        match self {
            Self::Pipeline(addr) => addr.send(Box::new(Msg::Event { input, event })).await?,
            Self::Sink(addr) => {
                addr.addr
                    .send(SinkMsg::Event { event, port: input })
                    .await?;
            }
        }
        Ok(())
    }

    /// send a signal out to this destination
    ///
    /// # Errors
    ///  * when sending the signal via the dest channel fails
    pub async fn send_signal(&mut self, signal: Event) -> Result<()> {
        match self {
            Self::Pipeline(addr) => {
                // Each pipeline has their own ticks, we don't
                // want to propagate them
                if signal.kind != Some(SignalKind::Tick) {
                    addr.send(Box::new(Msg::Signal(signal))).await?;
                }
            }
            Self::Sink(addr) => {
                addr.addr.send(SinkMsg::Signal { signal }).await?;
            }
        }
        Ok(())
    }
}

/// all the info for creating a pipeline
pub struct Create {
    /// the pipeline config
    pub config: PipelineArtefact,
    /// the pipeline id
    pub id: TremorUrl,
}

/// control plane message for pipeline manager
pub enum ManagerMsg {
    /// stop the manager
    Stop,
    /// create a new pipeline
    Create(Sender<Result<Addr>>, Box<Create>),
}

#[derive(Default, Debug)]
pub(crate) struct Manager {
    qsize: usize,
    operator_id_gen: OperatorIdGen,
}

#[inline]
async fn send_events(eventset: &mut Eventset, dests: &mut Dests) -> Result<()> {
    for (output, event) in eventset.drain(..) {
        if let Some(destinations) = dests.get_mut(&output) {
            if let Some((last, rest)) = destinations.split_last_mut() {
                for (id, dest) in rest {
                    let port = id.instance_port_required()?.to_string().into();
                    dest.send_event(port, event.clone()).await?;
                }
                let last_port = last.0.instance_port_required()?.to_string().into();
                last.1.send_event(last_port, event).await?;
            }
        };
    }
    Ok(())
}

#[inline]
async fn send_signal(own_id: &TremorUrl, signal: Event, dests: &mut Dests) -> Result<()> {
    let mut destinations = dests.values_mut().flatten();
    let first = destinations.next();
    for (id, dest) in destinations {
        if id != own_id {
            dest.send_signal(signal.clone()).await?;
        }
    }
    if let Some((id, dest)) = first {
        if id != own_id {
            dest.send_signal(signal).await?;
        }
    }
    Ok(())
}

#[inline]
async fn handle_insight(
    skip_to: Option<usize>,
    insight: Event,
    pipeline: &mut ExecutableGraph,
    inputs: &Inputs,
) {
    let insight = pipeline.contraflow(skip_to, insight);
    if insight.cb != CbAction::None {
        let mut input_iter = inputs.iter();
        let first = input_iter.next();
        let always_deliver = insight.cb.always_deliver();
        for (url, (input_is_transactional, input)) in input_iter {
            if always_deliver || *input_is_transactional {
                if let Err(e) = input.send_insight(insight.clone()).await {
                    error!(
                        "[Pipeline::{}] failed to send insight to input: {} {}",
                        pipeline.id, e, url
                    );
                }
            }
        }
        if let Some((url, (input_is_transactional, input))) = first {
            if always_deliver || *input_is_transactional {
                if let Err(e) = input.send_insight(insight).await {
                    error!(
                        "[Pipeline::{}] failed to send insight to input: {} {}",
                        pipeline.id, e, url
                    );
                }
            }
        }
    }
}

#[inline]
async fn handle_insights(pipeline: &mut ExecutableGraph, onramps: &Inputs) {
    if !pipeline.insights.is_empty() {
        let mut insights = Vec::with_capacity(pipeline.insights.len());
        std::mem::swap(&mut insights, &mut pipeline.insights);
        for (skip_to, insight) in insights.drain(..) {
            handle_insight(Some(skip_to), insight, pipeline, onramps).await;
        }
    }
}

async fn tick(tick_tx: Sender<Box<Msg>>) {
    let mut e = Event::signal_tick();
    while tick_tx.send(Box::new(Msg::Signal(e.clone()))).await.is_ok() {
        task::sleep(Duration::from_millis(TICK_MS)).await;
        e.ingest_ns = nanotime();
    }
}

async fn handle_cf_msg(msg: CfMsg, pipeline: &mut ExecutableGraph, inputs: &Inputs) -> Result<()> {
    match msg {
        CfMsg::Insight(insight) => handle_insight(None, insight, pipeline, inputs).await,
    }
    Ok(())
}

#[cfg(not(tarpaulin_include))]
fn maybe_send(r: Result<()>) {
    if let Err(e) = r {
        error!("Failed to send : {}", e);
    }
}

#[allow(clippy::too_many_lines)]
async fn pipeline_task(
    id: TremorUrl,
    mut pipeline: ExecutableGraph,
    addr: Addr,
    rx: Receiver<Box<Msg>>,
    cf_rx: Receiver<CfMsg>,
    mgmt_rx: Receiver<MgmtMsg>,
) -> Result<()> {
    let mut pid = id.clone();
    pid.trim_to_instance();
    pipeline.id = pid.to_string();

    let mut dests: Dests = halfbrown::HashMap::new();
    let mut inputs: Inputs = halfbrown::HashMap::new();
    let mut eventset: Eventset = Vec::new();

    let mut state: InstanceState = InstanceState::Initialized;

    info!("[Pipeline:{}] Starting Pipeline.", id);

    let ff = rx.map(|e| M::F(*e));
    let cf = cf_rx.map(M::C);
    let mf = mgmt_rx.map(M::M);

    // prioritize management flow over contra flow over forward event flow
    let mut s = PriorityMerge::new(mf, PriorityMerge::new(cf, ff));
    while let Some(msg) = s.next().await {
        match msg {
            M::C(msg) => {
                handle_cf_msg(msg, &mut pipeline, &inputs).await?;
            }
            M::F(Msg::Event { input, event }) => {
                match pipeline.enqueue(&input, event, &mut eventset) {
                    Ok(()) => {
                        handle_insights(&mut pipeline, &inputs).await;
                        maybe_send(send_events(&mut eventset, &mut dests).await);
                    }
                    Err(e) => {
                        let err_str = if let PipelineErrorKind::Script(script_kind) = e.0 {
                            let script_error = tremor_script::errors::Error(script_kind, e.1);
                            // possibly a hygienic error
                            pipeline
                                .source
                                .as_ref()
                                .and_then(|s| script_error.locate_in_source(s))
                                .map_or_else(
                                    || format!(" {:?}", script_error),
                                    |located| format!("\n{}", located),
                                ) // add a newline to have the error nicely formatted in the log
                        } else {
                            format!(" {}", e)
                        };
                        error!("Error handling event:{}", err_str);
                    }
                }
            }
            M::F(Msg::Signal(signal)) => {
                if let Err(e) = pipeline.enqueue_signal(signal.clone(), &mut eventset) {
                    let err_str = if let PipelineErrorKind::Script(script_kind) = e.0 {
                        let script_error = tremor_script::errors::Error(script_kind, e.1);
                        // possibly a hygienic error
                        pipeline
                            .source
                            .as_ref()
                            .and_then(|s| script_error.locate_in_source(s))
                            .map_or_else(
                                || format!(" {:?}", script_error),
                                |located| format!("\n{}", located),
                            ) // add a newline to have the error nicely formatted in the log
                    } else {
                        format!(" {:?}", e)
                    };
                    error!("[Pipeline::{}] Error handling signal:{}", pid, err_str);
                } else {
                    maybe_send(send_signal(&id, signal, &mut dests).await);
                    handle_insights(&mut pipeline, &inputs).await;
                    maybe_send(send_events(&mut eventset, &mut dests).await);
                }
            }
            M::M(MgmtMsg::ConnectInput {
                input_url,
                target,
                is_transactional,
            }) => {
                info!("[Pipeline::{}] Connecting input {} to 'in'", pid, input_url);
                inputs.insert(input_url, (is_transactional, target.into()));
            }
            M::M(MgmtMsg::ConnectOutput {
                port,
                output_url,
                target,
            }) => {
                info!(
                    "[Pipeline::{}] Connecting '{}' to {}",
                    pid, &port, &output_url
                );
                // notify other pipeline about a new input
                if let OutputTarget::Pipeline(pipe) = &target {
                    // avoid linking the same pipeline as input to itself
                    // as this will create a nasty circle filling up queues.
                    // In general this does not avoid cycles via more complex constructs.
                    //
                    if !pid.same_instance_as(&output_url) {
                        if let Err(e) = pipe
                            .send_mgmt(MgmtMsg::ConnectInput {
                                input_url: pid.clone(),
                                target: InputTarget::Pipeline(Box::new(addr.clone())),
                                is_transactional: true,
                            })
                            .await
                        {
                            error!(
                                "[Pipeline::{}] Error connecting input pipeline {}: {}",
                                pid, &output_url, e
                            );
                        }
                    }
                }

                if let Some(output_dests) = dests.get_mut(&port) {
                    output_dests.push((output_url, target.into()));
                } else {
                    dests.insert(port, vec![(output_url, target.into())]);
                }
            }
            M::M(MgmtMsg::DisconnectOutput(port, to_delete)) => {
                info!(
                    "[Pipeline::{}] Disconnecting {} from '{}'",
                    pid, &to_delete, &port
                );

                let mut remove = false;
                if let Some(output_vec) = dests.get_mut(&port) {
                    while let Some(index) = output_vec.iter().position(|(k, _)| k == &to_delete) {
                        if let (delete_url, OutputTarget::Pipeline(pipe)) =
                            output_vec.swap_remove(index)
                        {
                            if let Err(e) =
                                pipe.send_mgmt(MgmtMsg::DisconnectInput(id.clone())).await
                            {
                                error!(
                                    "[Pipeline::{}] Error disconnecting input pipeline {}: {}",
                                    pid, &delete_url, e
                                );
                            }
                        }
                    }
                    remove = output_vec.is_empty();
                }
                if remove {
                    dests.remove(&port);
                }
            }
            M::M(MgmtMsg::DisconnectInput(input_url)) => {
                info!("[Pipeline::{}] Disconnecting {} from 'in'", pid, &input_url);
                inputs.remove(&input_url);
            }
            M::M(MgmtMsg::Start) if state == InstanceState::Initialized => {
                // No-op
                state = InstanceState::Running;
            }
            M::M(MgmtMsg::Start) => {
                info!(
                    "[Pipeline::{}] Ignoring Start Msg. Current state: {}",
                    &pid, &state
                );
            }
            M::M(MgmtMsg::Pause) if state == InstanceState::Running => {
                // No-op
                state = InstanceState::Paused;
            }
            M::M(MgmtMsg::Pause) => {
                info!(
                    "[Pipeline::{}] Ignoring Pause Msg. Current state: {}",
                    &pid, &state
                );
            }
            M::M(MgmtMsg::Resume) if state == InstanceState::Paused => {
                // No-op
                state = InstanceState::Running;
            }
            M::M(MgmtMsg::Resume) => {
                info!(
                    "[Pipeline::{}] Ignoring Resume Msg. Current state: {}",
                    &pid, &state
                );
            }
            M::M(MgmtMsg::Stop) => {
                info!("[Pipeline::{}] Stopping...", &pid);
                break;
            }
            #[cfg(test)]
            M::M(MgmtMsg::Echo(sender)) => {
                if let Err(e) = sender.send(()).await {
                    error!(
                        "[Pipeline::{}] Error responding to echo message: {}",
                        pid, e
                    );
                }
            }
        }
    }

    info!("[Pipeline:{}] Stopped.", id);
    Ok(())
}

impl Manager {
    pub fn new(qsize: usize) -> Self {
        Self {
            qsize,
            operator_id_gen: OperatorIdGen::new(),
        }
    }
    pub fn start(mut self) -> (JoinHandle<Result<()>>, ManagerSender) {
        let (tx, rx) = bounded(self.qsize);
        let h = task::spawn(async move {
            info!("Pipeline manager started");
            loop {
                match rx.recv().await {
                    Ok(ManagerMsg::Stop) => {
                        info!("Stopping Pipeline manager...");
                        break;
                    }
                    Ok(ManagerMsg::Create(r, create)) => {
                        r.send(self.start_pipeline(*create)).await?;
                    }
                    Err(e) => {
                        info!("Stopping Pipeline manager... {}", e);
                        break;
                    }
                }
            }
            info!("Pipeline manager stopped");
            Ok(())
        });
        (h, tx)
    }

    fn start_pipeline(&mut self, req: Create) -> Result<Addr> {
        let config = req.config;
        let pipeline = config.to_pipe(&mut self.operator_id_gen)?;

        let id = req.id.clone();

        let (tx, rx) = bounded::<Box<Msg>>(self.qsize);
        // We use a unbounded channel for counterflow, while an unbounded channel seems dangerous
        // there is soundness to this.
        // The unbounded channel ensures that on counterflow we never have to block, or in other
        // words that sinks or pipelines sending data backwards always can progress passt
        // the sending.
        // This prevents a livelock where the sink is waiting for a full channel to send data to
        // the pipeline and the pipeline is waiting for a full channel to send data to the sink.
        // We prevent unbounded groth by two mechanisms:
        // 1) counterflow is ALWAYS and ONLY created in response to a message
        // 2) we always process counterflow prior to forward flow
        //
        // As long as we have counterflow messages to process, and channel size is growing we do
        // not process any forward flow. Without forwardflow we stave the counterflow ensuring that
        // the counterflow channel is always bounded by the forward flow in a 1:N relationship where
        // N is the maximum number of counterflow events a single event can trigger.
        // N is normally < 1.
        let (cf_tx, cf_rx) = unbounded::<CfMsg>();
        let (mgmt_tx, mgmt_rx) = bounded::<MgmtMsg>(self.qsize);

        task::spawn(tick(tx.clone()));

        let addr = Addr::new(tx, cf_tx, mgmt_tx, req.id);
        task::Builder::new()
            .name(format!("pipeline-{}", id))
            .spawn(pipeline_task(
                id,
                pipeline,
                addr.clone(),
                rx,
                cf_rx,
                mgmt_rx,
            ))?;
        Ok(addr)
    }
}

#[cfg(test)]
mod tests {
    use super::*;
    use async_std::prelude::*;
<<<<<<< HEAD
    use tremor_common::url::ports::IN;
    use tremor_common::url::ports::OUT;
=======
    use tremor_common::url::ports::{IN, OUT};
>>>>>>> d036ee7b
    use tremor_pipeline::EventId;
    use tremor_pipeline::FN_REGISTRY;

    use crate::connectors::sink::SinkAddr;
    use crate::connectors::sink::SinkMsg;
    use tremor_script::prelude::*;
    use tremor_script::{path::ModulePath, query::Query};

    // used when we expect something
    const POSITIVE_RECV_TIMEOUT: Duration = Duration::from_millis(10000);
    // used when we expect nothing, to not spend too much time in this test
    const NEGATIVE_RECV_TIMEOUT: Duration = Duration::from_millis(200);

    async fn echo(addr: &Addr) -> Result<()> {
        let (tx, rx) = bounded(1);
        addr.send_mgmt(MgmtMsg::Echo(tx)).await?;
        rx.recv().await?;
        Ok(())
    }

    /// ensure the last message has been processed by waiting for the manager to answer
    /// leveraging the sequential execution at the manager task
    /// this only works reliably for MgmtMsgs, not for insights or events/signals
    async fn manager_fence(addr: &Addr) -> Result<()> {
        echo(&addr).await
    }
    async fn wait_for_event(
        connector_rx: &Receiver<SinkMsg>,
        wait_for: Option<Duration>,
    ) -> Result<Event> {
        loop {
            match connector_rx
                .recv()
                .timeout(wait_for.unwrap_or(POSITIVE_RECV_TIMEOUT))
                .await
            {
                Ok(Ok(SinkMsg::Event { event, .. })) => return Ok(event),
                Ok(_) => continue, // ignore anything else, like signals
                Err(_) => return Err("timeout waiting for event at offramp".into()),
            }
        }
    }

    #[async_std::test]
    async fn test_pipeline_connect_disconnect() -> Result<()> {
        let module_path = ModulePath { mounts: vec![] };
        let query = r#"
            select event
            from in
            into out;
        "#;
        let aggr_reg: tremor_script::registry::Aggr = tremor_script::aggr_registry();
        let q = Query::parse(
            &module_path,
            "test_pipeline_connect.trickle",
            query,
            vec![],
            &*FN_REGISTRY.lock()?,
            &aggr_reg,
        )?;
        let config = tremor_pipeline::query::Query(q);
        let id = TremorUrl::parse("/pipeline/test_pipeline_connect/instance")?;
        let manager = Manager::new(12);
        let (handle, sender) = manager.start();

        let (tx, rx) = bounded(1);
        let create = Create { config, id };
        let create_msg = ManagerMsg::Create(tx, Box::new(create));
        sender.send(create_msg).await?;
        let pipeline_addr = rx.recv().await??;

        // connect a fake connector source
        let (source_tx, source_rx) = unbounded();
        let connector_source_addr = connectors::source::SourceAddr {
            addr: source_tx.clone(),
        };
        let connector_url =
            TremorUrl::from_connector_instance("fake_connector", "instance").with_port(&OUT);
        pipeline_addr
            .send_mgmt(MgmtMsg::ConnectInput {
                input_url: connector_url.clone(),
                target: InputTarget::Source(connector_source_addr.clone()), // clone avoids the channel to be closed on disconnect below
                is_transactional: true,
            })
            .await?;

        // connect another fake connector source, not transactional
        let (source2_tx, source2_rx) = unbounded();
        let connector2_source_addr = connectors::source::SourceAddr {
            addr: source2_tx.clone(),
        };
        let connector2_url =
            TremorUrl::from_connector_instance("fake_connector2", "instance").with_port(&OUT);
        pipeline_addr
            .send_mgmt(MgmtMsg::ConnectInput {
                input_url: connector2_url.clone(),
                target: InputTarget::Source(connector2_source_addr.clone()),
                is_transactional: false,
            })
            .await?;
        // start connectors
        source_tx.send(SourceMsg::Start).await?;
        assert!(matches!(
            source_rx.recv().timeout(POSITIVE_RECV_TIMEOUT).await,
            Ok(Ok(SourceMsg::Start))
        ));
        source2_tx.send(SourceMsg::Start).await?;
        assert!(matches!(
            source2_rx.recv().timeout(POSITIVE_RECV_TIMEOUT).await,
            Ok(Ok(SourceMsg::Start))
        ));
        manager_fence(&pipeline_addr).await?;

        // send a non-cb insight
        let event_id = EventId::from((0, 0, 1));
        pipeline_addr
            .send_insight(Event {
                id: event_id.clone(),
                cb: CbAction::Ack,
                ..Event::default()
            })
            .await?;

        // transactional connector source received it
        // chose exceptionally big timeout, which we will only hit in the bad case that stuff isnt working, normally this should return fine
        match source_rx.recv().timeout(POSITIVE_RECV_TIMEOUT).await {
            Ok(Ok(SourceMsg::Cb(CbAction::Ack, cb_id))) => assert_eq!(cb_id, event_id),
            Err(_) => assert!(false, "No msg received."),
            m => assert!(false, "received unexpected msg: {:?}", m),
        }

        // non-transactional did not
        assert!(source2_rx.is_empty());

        // send a cb insight
        let event_id = EventId::from((0, 0, 1));
        pipeline_addr
            .send_insight(Event {
                id: event_id.clone(),
                cb: CbAction::Close,
                ..Event::default()
            })
            .await?;

        // transactional onramp received it
        // chose exceptionally big timeout, which we will only hit in the bad case that stuff isnt working, normally this should return fine
        match source_rx.recv().timeout(POSITIVE_RECV_TIMEOUT).await {
            Ok(Ok(SourceMsg::Cb(CbAction::Close, cb_id))) => assert_eq!(cb_id, event_id),
            Err(_) => assert!(false, "No msg received."),
            m => assert!(false, "received unexpected msg: {:?}", m),
        }

        // non-transactional did also receive it
        match source2_rx.recv().timeout(POSITIVE_RECV_TIMEOUT).await {
            Ok(Ok(SourceMsg::Cb(CbAction::Close, cb_id))) => assert_eq!(cb_id, event_id),
            Err(_) => assert!(false, "No msg received."),

            m => assert!(false, "received unexpected msh: {:?}", m),
        }

        // disconnect our fake offramp
        pipeline_addr
            .send_mgmt(MgmtMsg::DisconnectInput(connector_url))
            .await?;
        manager_fence(&pipeline_addr).await?; // ensure the last message has been processed

        // probe it with an insight
        let event_id2 = EventId::from((0, 0, 2));
        pipeline_addr
            .send_insight(Event {
                id: event_id2.clone(),
                cb: CbAction::Close,
                ..Event::default()
            })
            .await?;
        // we expect nothing after disconnect, so we run into a timeout
        match source_rx.recv().timeout(NEGATIVE_RECV_TIMEOUT).await {
            Ok(m) => assert!(false, "Didnt expect a message. Got: {:?}", m),
            Err(_e) => {}
        };

        // second onramp received it, as it is a CB insight
        match source2_rx.recv().await {
            Ok(SourceMsg::Cb(CbAction::Close, cb_id)) => assert_eq!(cb_id, event_id2),
            m => assert!(false, "received unexpected msg: {:?}", m),
        };

        pipeline_addr
            .send_mgmt(MgmtMsg::DisconnectInput(connector2_url))
            .await?;
        manager_fence(&pipeline_addr).await?; // ensure the last message has been processed

        // probe it with an insight
        let event_id3 = EventId::from((0, 0, 3));
        pipeline_addr
            .send_insight(Event {
                id: event_id3.clone(),
                cb: CbAction::Open,
                ..Event::default()
            })
            .await?;

        // we expect nothing after disconnect, so we run into a timeout
        match source2_rx.recv().timeout(NEGATIVE_RECV_TIMEOUT).await {
            Ok(m) => assert!(false, "Didnt expect a message. Got: {:?}", m),
            Err(_e) => {}
        };

        // stopping the manager
        sender.send(ManagerMsg::Stop).await?;
        handle.cancel().await;
        Ok(())
    }

    #[async_std::test]
    async fn test_pipeline_event_error() -> Result<()> {
        let module_path = ModulePath { mounts: vec![] };
        let query = r#"
            select event.non_existent
            from in
            into out;
        "#;
        let aggr_reg: tremor_script::registry::Aggr = tremor_script::aggr_registry();
        let q = Query::parse(
            &module_path,
            "manager_error_test.trickle",
            query,
            vec![],
            &*FN_REGISTRY.lock()?,
            &aggr_reg,
        )?;
        let config = tremor_pipeline::query::Query(q);
        let id = TremorUrl::parse("/pipeline/manager_error_test/instance")?;
        let manager = Manager::new(12);
        let (handle, sender) = manager.start();
        let (tx, rx) = bounded(1);
        let create = Create { config, id };
        let create_msg = ManagerMsg::Create(tx, Box::new(create));
        sender.send(create_msg).await?;
        let addr = rx.recv().await??;
        let (sink_tx, sink_rx) = unbounded();
        let sink_addr = SinkAddr {
            addr: sink_tx.clone(),
        };

        let connector_url =
            TremorUrl::from_connector_instance("fake_connector", "instance").with_port(&IN);
        // connect a channel so we can receive events from the back of the pipeline :)
        addr.send_mgmt(MgmtMsg::ConnectOutput {
            port: OUT,
            output_url: connector_url.clone(),
            target: OutputTarget::Sink(sink_addr.clone()),
        })
        .await?;
        sink_tx.send(SinkMsg::Start).await?;
        manager_fence(&addr).await?;

        // sending an event, that triggers an error
        addr.send(Box::new(Msg::Event {
            event: Event::default(),
            input: IN,
        }))
        .await?;

        // no event at sink
        match sink_rx.recv().timeout(NEGATIVE_RECV_TIMEOUT).await {
            Ok(Ok(SinkMsg::Event { event, .. })) => {
                assert!(false, "Did not expect an event, but got: {:?}", event)
            }
            Ok(Err(e)) => return Err(e.into()),
            _ => {}
        };

        // send a second event, that gets through
        let mut second_event = Event::default();
        second_event.data = literal!({
            "non_existent": true
        })
        .into();
        addr.send(Box::new(Msg::Event {
            event: second_event,
            input: "in".into(),
        }))
        .await?;

        let event = wait_for_event(&sink_rx, None).await?;
        let (value, _meta) = event.data.suffix().clone().into_parts();
        assert_eq!(Value::from(true), value); // check that we received what we sent in, not the faulty event

        // disconnect the output
        addr.send_mgmt(MgmtMsg::DisconnectOutput(OUT, connector_url))
            .await?;
        manager_fence(&addr).await?;

        // probe it with an Event
        addr.send(Box::new(Msg::Event {
            event: Event::default(),
            input: "in".into(),
        }))
        .await?;

        // we expect nothing to arrive, so we run into a timeout
        match sink_rx.recv().timeout(NEGATIVE_RECV_TIMEOUT).await {
            Ok(Ok(SinkMsg::Event { event, .. })) => {
                assert!(false, "Didnt expect to receive something, got: {:?}", event)
            }
            Ok(Err(e)) => return Err(e.into()),
            _ => {}
        };

        // stopping the manager
        sender.send(ManagerMsg::Stop).await?;
        handle.cancel().await;
        Ok(())
    }
}<|MERGE_RESOLUTION|>--- conflicted
+++ resolved
@@ -654,12 +654,7 @@
 mod tests {
     use super::*;
     use async_std::prelude::*;
-<<<<<<< HEAD
-    use tremor_common::url::ports::IN;
-    use tremor_common::url::ports::OUT;
-=======
     use tremor_common::url::ports::{IN, OUT};
->>>>>>> d036ee7b
     use tremor_pipeline::EventId;
     use tremor_pipeline::FN_REGISTRY;
 
