--- conflicted
+++ resolved
@@ -32,34 +32,16 @@
 #[macro_use]
 pub mod utils;
 
-<<<<<<< HEAD
-use std::{env, fmt::Display, future};
-
-/// quiescence stuff
-pub(crate) use utils::{metrics, quiescence, reconnect};
-
-use async_std::task::{self, JoinHandle};
-use beef::Cow;
-
-use self::metrics::{MetricsSender, SinkReporter, SourceReporter};
+use self::metrics::{SinkReporter, SourceReporter};
 use self::sink::{BoxedContraflowSender, BoxedRawSink, Sink, SinkAddr, SinkContext, SinkMsg};
 use self::source::{BoxedRawSource, Source, SourceAddr, SourceContext, SourceMsg};
-use self::utils::quiescence::{BoxedQuiescenceBeacon, QuiescenceBeacon, QuiescenceBeaconOpaque};
-use crate::config::Connector as ConnectorConfig;
-use crate::errors::{Error, ErrorKind, Result};
-use crate::pdk::{self, connectors::ConnectorMod_Ref, RResult};
-=======
-use self::metrics::{SinkReporter, SourceReporter};
-use self::sink::{SinkAddr, SinkContext, SinkMsg};
-use self::source::{SourceAddr, SourceContext, SourceMsg};
 use self::utils::quiescence::QuiescenceBeacon;
 use crate::errors::{Error, Kind as ErrorKind, Result};
 use crate::instance::InstanceState;
->>>>>>> 2aec31f1
 use crate::pipeline;
 use crate::system::World;
 use crate::OpConfig;
-<<<<<<< HEAD
+use crate::pdk::{self, connectors::ConnectorMod_Ref, RResult};
 use abi_stable::{
     std_types::{
         RBox, RCow,
@@ -71,9 +53,7 @@
     StableAbi,
 };
 use async_ffi::{BorrowingFfiFuture, FutureExt};
-=======
 use crate::{config::Connector as ConnectorConfig, connectors::utils::metrics::METRICS_CHANNEL};
->>>>>>> 2aec31f1
 use async_std::channel::{bounded, Sender};
 use async_std::task::{self};
 use beef::Cow;
@@ -300,15 +280,9 @@
     /// type of the connector
     connector_type: ConnectorType,
     /// The Quiescence Beacon
-<<<<<<< HEAD
-    pub quiescence_beacon: BoxedQuiescenceBeacon,
+    quiescence_beacon: BoxedQuiescenceBeacon,
     /// Notifier
-    pub notifier: reconnect::BoxedConnectionLostNotifier,
-=======
-    quiescence_beacon: QuiescenceBeacon,
-    /// Notifier
-    notifier: reconnect::ConnectionLostNotifier,
->>>>>>> 2aec31f1
+    notifier: reconnect::BoxedConnectionLostNotifier,
 }
 
 impl Display for ConnectorContext {
@@ -390,37 +364,8 @@
     ConnectorClosed,
 }
 
-<<<<<<< HEAD
-/// msg for the `ConnectorManager` handling all connectors
-pub enum ManagerMsg {
-    /// register a new connector type
-    Register {
-        /// the type of connector
-        connector_type: ConnectorType,
-        /// the builder
-        builder: ConnectorMod_Ref,
-        /// if this one is a builtin connector
-        builtin: bool,
-    },
-    /// unregister a connector type
-    Unregister(ConnectorType),
-    /// create a new connector
-    Create {
-        /// sender to send the create result to
-        tx: Sender<Result<Addr>>,
-        /// the create command
-        create: Box<Create>,
-    },
-    /// stop the connector manager
-    Stop {
-        /// reason
-        reason: String,
-    },
-}
-=======
 /// Lookup table for known connectors
 pub type KnownConnectors = HashMap<ConnectorType, Box<dyn ConnectorBuilder + 'static>>;
->>>>>>> 2aec31f1
 
 /// Spawns a connector
 pub async fn spawn(
@@ -468,69 +413,6 @@
         )
         .into());
     }
-<<<<<<< HEAD
-
-    /// start the manager
-    #[must_use]
-    #[allow(clippy::too_many_lines)]
-    pub fn start(self) -> (JoinHandle<Result<()>>, ManagerSender) {
-        let (tx, rx) = bounded(self.qsize);
-        let h = task::spawn(async move {
-            info!("Connector manager started.");
-            let mut connector_id_gen = ConnectorIdGen::new();
-            let mut known_connectors: HashMap<ConnectorType, (ConnectorMod_Ref, bool)> =
-                HashMap::with_capacity(16);
-
-            loop {
-                match rx.recv().await {
-                    Ok(ManagerMsg::Create { tx, create }) => {
-                        let url = create.servant_id.to_instance();
-                        // lookup and instantiate connector
-                        let connector = if let Some((builder, _)) =
-                            known_connectors.get(&create.config.connector_type)
-                        {
-                            // The config is converted to a string so that it
-                            // can be passed through FFI.
-                            let config = create
-                                .config
-                                .config
-                                .as_ref()
-                                .and_then(|conf| serde_yaml::to_string(conf).ok())
-                                .map(RString::from)
-                                .into();
-                            let connector_res = builder.from_config()(url.clone(), config).await;
-                            match connector_res {
-                                ROk(connector) => Connector(connector),
-                                RErr(e) => {
-                                    let e = ErrorKind::PluginError(e).into();
-                                    error!(
-                                        "[Connector] Error instantiating connector {}: {}",
-                                        &url, e
-                                    );
-                                    tx.send(Err(e)).await?;
-                                    continue;
-                                }
-                            }
-                        } else {
-                            error!(
-                                "[Connector] Connector Type '{}' unknown",
-                                &create.config.connector_type
-                            );
-                            tx.send(Err(ErrorKind::UnknownConnectorType(
-                                create.config.connector_type.to_string(),
-                            )
-                            .into()))
-                                .await?;
-                            continue;
-                        };
-                        if let Err(e) = self
-                            .connector_task(
-                                tx.clone(),
-                                url.clone(),
-                                connector,
-                                create.config,
-                                connector_id_gen.next_id(),
-=======
     let source_builder =
         source::builder(uid, &config, default_codec, qsize, source_metrics_reporter)?;
     let source_ctx = SourceContext {
@@ -602,7 +484,6 @@
                                     .map(|(url, _)| url)
                                     .cloned()
                                     .collect::<Vec<_>>(),
->>>>>>> 2aec31f1
                             )
                         })
                         .collect();
@@ -618,147 +499,6 @@
                         error!("[Connector::{}] Error sending status report {}.", &url, e);
                     }
                 }
-<<<<<<< HEAD
-            }
-            info!("Connector Manager stopped.");
-            Ok(())
-        });
-        (h, tx)
-    }
-
-    #[allow(clippy::too_many_lines)]
-    // instantiates the connector and starts listening for control plane messages
-    async fn connector_task(
-        &self,
-        addr_tx: Sender<Result<Addr>>,
-        url: TremorUrl,
-        mut connector: Connector,
-        config: ConnectorConfig,
-        uid: u64,
-    ) -> Result<()> {
-        // channel for connector-level control plane communication
-        let (msg_tx, msg_rx) = bounded(self.qsize);
-
-        let mut connectivity = Connectivity::Disconnected;
-        let mut quiescence_beacon = QuiescenceBeacon::default();
-
-        let source_metrics_reporter = SourceReporter::new(
-            url.clone(),
-            self.metrics_sender.clone(),
-            config.metrics_interval_s,
-        );
-
-        let default_codec = connector.default_codec();
-        if connector.is_structured() && (config.codec.is_some() || config.codec_map.is_some()) {
-            return Err(format!(
-                "[Connector::{}] is a structured connector and can't be configured with a codec",
-                url
-            )
-            .into());
-        }
-        let source_builder = source::builder(
-            uid,
-            &config,
-            default_codec,
-            self.qsize,
-            source_metrics_reporter,
-        )?;
-        let source_ctx = SourceContext {
-            uid,
-            url: url.clone(),
-            connector_type: config.connector_type.clone(),
-            quiescence_beacon: BoxedQuiescenceBeacon::from_value(
-                quiescence_beacon.clone(),
-                TD_Opaque,
-            ),
-        };
-
-        let sink_metrics_reporter = SinkReporter::new(
-            url.clone(),
-            self.metrics_sender.clone(),
-            config.metrics_interval_s,
-        );
-        let sink_builder =
-            sink::builder(&config, default_codec, self.qsize, sink_metrics_reporter)?;
-        let sink_ctx = SinkContext {
-            uid,
-            url: url.clone(),
-            connector_type: config.connector_type.clone(),
-        };
-        // create source instance
-        let source_addr = connector.create_source(source_ctx, source_builder).await?;
-
-        // create sink instance
-        let sink_addr = connector.create_sink(sink_ctx, sink_builder).await?;
-
-        let connector_addr = Addr {
-            uid,
-            url: url.to_instance(),
-            sender: msg_tx,
-            source: source_addr,
-            sink: sink_addr,
-        };
-
-        let mut reconnect: ReconnectRuntime =
-            ReconnectRuntime::new(&connector_addr, &config.reconnect);
-        let notifier = reconnect.notifier();
-
-        let ctx = ConnectorContext {
-            uid,
-            url: url.clone(),
-            connector_type: config.connector_type.clone().into(),
-            quiescence_beacon: BoxedQuiescenceBeacon::from_value(
-                quiescence_beacon.clone(),
-                TD_Opaque,
-            ),
-            notifier: reconnect::BoxedConnectionLostNotifier::from_value(
-                notifier.clone(),
-                TD_Opaque,
-            ),
-        };
-
-        let send_addr = connector_addr.clone();
-        let mut connector_state = InstanceState::Initialized;
-        let mut drainage = None;
-        let mut start_sender: Option<Sender<ConnectorResult<()>>> = None;
-
-        // TODO: add connector metrics reporter (e.g. for reconnect attempts, cb's received, uptime, etc.)
-        task::spawn::<_, Result<()>>(async move {
-            // typical 1 pipeline connected to IN, OUT, ERR
-            let mut connected_pipelines: HashMap<
-                Cow<'static, str>,
-                Vec<(TremorUrl, pipeline::Addr)>,
-            > = HashMap::with_capacity(3);
-            // connector control plane loop
-            while let Ok(msg) = msg_rx.recv().await {
-                match msg {
-                    Msg::Report(tx) => {
-                        // request a status report from this connector
-                        let pipes: HashMap<Cow<'static, str>, Vec<TremorUrl>> = connected_pipelines
-                            .iter()
-                            .map(|(port, connected)| {
-                                (
-                                    port.clone(),
-                                    connected
-                                        .iter()
-                                        .map(|(url, _)| url)
-                                        .cloned()
-                                        .collect::<Vec<_>>(),
-                                )
-                            })
-                            .collect();
-                        if let Err(e) = tx
-                            .send(StatusReport {
-                                url: url.clone(),
-                                status: connector_state,
-                                connectivity,
-                                pipelines: pipes,
-                            })
-                            .await
-                        {
-                            error!("[Connector::{}] Error sending status report {}.", &url, e);
-                        }
-=======
                 Msg::Link {
                     port,
                     pipelines: pipelines_to_link,
@@ -769,7 +509,6 @@
                             "[Connector::{}] Connecting {} via port {}",
                             &connector_addr.url, &url, port
                         );
->>>>>>> 2aec31f1
                     }
 
                     if let Some(port_pipes) = connected_pipelines.get_mut(&port) {
@@ -856,43 +595,6 @@
                             )
                             .into()),
                         }
-<<<<<<< HEAD
-                    }
-                    Msg::Reconnect => {
-                        // reconnect if we are below max_retries, otherwise bail out and fail the connector
-                        info!("[Connector::{}] Connecting...", &connector_addr.url);
-                        let (new, will_retry) = reconnect.attempt(&mut connector, &ctx).await?;
-                        match (&connectivity, &new) {
-                            (Connectivity::Disconnected, Connectivity::Connected) => {
-                                info!("[Connector::{}] Connected.", &connector_addr.url);
-                                // notify sink
-                                connector_addr
-                                    .send_sink(SinkMsg::ConnectionEstablished)
-                                    .await?;
-                                connector_addr
-                                    .send_source(SourceMsg::ConnectionEstablished)
-                                    .await?;
-                                if let Some(start_sender) = start_sender.take() {
-                                    ctx.log_err(
-                                        start_sender.send(ConnectorResult::ok(&ctx)).await,
-                                        "Error sending start response.",
-                                    );
-                                }
-                            }
-                            (Connectivity::Connected, Connectivity::Disconnected) => {
-                                info!("[Connector::{}] Disconnected.", &connector_addr.url);
-                                connector_addr.send_sink(SinkMsg::ConnectionLost).await?;
-                                connector_addr
-                                    .send_source(SourceMsg::ConnectionLost)
-                                    .await?;
-                            }
-                            _ => {
-                                debug!(
-                                    "[Connector::{}] No change: {:?}",
-                                    &connector_addr.url, &new
-                                );
-                            }
-=======
                     } else {
                         // disconnect from sink part
                         match connector_addr.sink.as_ref() {
@@ -907,7 +609,6 @@
                                 port.clone(),
                             )
                             .into()),
->>>>>>> 2aec31f1
                         }
                     };
                     // TODO: work out more fine grained "empty" semantics
@@ -1369,17 +1070,13 @@
     ///
     /// To know when to stop reading new data from the external connection, the `quiescence` beacon
     /// can be used. Call `.reading()` and `.writing()` to see if you should continue doing so, if not, just stop and rest.
-<<<<<<< HEAD
     fn connect<'a>(
         &'a mut self,
-        ctx: &'a ConnectorContext,
-        attempt: &'a Attempt,
-    ) -> BorrowingFfiFuture<'a, RResult<bool>>;
-=======
-    async fn connect(&mut self, _ctx: &ConnectorContext, _attempt: &Attempt) -> Result<bool> {
-        Ok(true)
-    }
->>>>>>> 2aec31f1
+        _ctx: &'a ConnectorContext,
+        _attempt: &'a Attempt,
+    ) -> BorrowingFfiFuture<'a, RResult<bool>> {
+        ROk(true)
+    }
 
     /// called once when the connector is started
     /// `connect` will be called after this for the first time, leave connection attempts in `connect`.
@@ -1614,11 +1311,7 @@
 
 /// something that is able to create a connector instance
 #[async_trait::async_trait]
-<<<<<<< HEAD
-pub(crate) trait ConnectorBuilder: Sync + Send {
-=======
-pub trait ConnectorBuilder: Sync + Send + std::fmt::Debug {
->>>>>>> 2aec31f1
+pub(crate) trait ConnectorBuilder: Sync + Send + std::fmt::Debug {
     /// the type of the connector
     fn connector_type(&self) -> ConnectorType;
 
@@ -1635,45 +1328,24 @@
 
 /// builtin connector types
 #[cfg(not(tarpaulin_include))]
-<<<<<<< HEAD
-pub async fn register_builtin_connector_types(world: &World) -> Result<()> {
-    // First we load the hardcoded connectors
-    world
-        .register_builtin_connector_type(impls::tcp::server::instantiate_root_module())
-        .await?;
-
-    // Finally, we try to find all the available plugins and we load them
-    // dynamically. For now, plugins are loaded from the path defined by
-    // `TREMOR_PLUGIN_PATH`.
-    //
-    // FIXME: the `plugins` fallback is only for development, this should have a
-    // proper default value.
-    let base_dir = env::var("TREMOR_PLUGIN_PATH").unwrap_or_else(|_| String::from("plugins"));
-    let dynamic_plugins = pdk::find_recursively(&base_dir);
-    for plugin in dynamic_plugins {
-        world.register_connector_type(plugin).await?;
-    }
-
-    Ok(())
-=======
 pub fn builtin_connector_types() -> Vec<Box<dyn ConnectorBuilder + 'static>> {
     vec![
-        Box::new(impls::file::Builder::default()),
-        Box::new(impls::metrics::Builder::default()),
-        Box::new(impls::stdio::Builder::default()),
-        Box::new(impls::tcp::client::Builder::default()),
-        Box::new(impls::tcp::server::Builder::default()),
-        Box::new(impls::udp::client::Builder::default()),
-        Box::new(impls::udp::server::Builder::default()),
-        Box::new(impls::kv::Builder::default()),
-        Box::new(impls::metronome::Builder::default()),
-        Box::new(impls::wal::Builder::default()),
-        Box::new(impls::dns::client::Builder::default()),
-        Box::new(impls::discord::Builder::default()),
-        Box::new(impls::ws::client::Builder::default()),
-        Box::new(impls::ws::server::Builder::default()),
-        Box::new(impls::elastic::Builder::default()),
-        Box::new(impls::crononome::Builder::default()),
+        // Box::new(impls::file::Builder::default()),
+        // Box::new(impls::metrics::Builder::default()),
+        // Box::new(impls::stdio::Builder::default()),
+        // Box::new(impls::tcp::client::Builder::default()),
+        Box::new(impls::tcp::server::instantiate_root_module()),
+        // Box::new(impls::udp::client::Builder::default()),
+        // Box::new(impls::udp::server::Builder::default()),
+        // Box::new(impls::kv::Builder::default()),
+        // Box::new(impls::metronome::Builder::default()),
+        // Box::new(impls::wal::Builder::default()),
+        // Box::new(impls::dns::client::Builder::default()),
+        // Box::new(impls::discord::Builder::default()),
+        // Box::new(impls::ws::client::Builder::default()),
+        // Box::new(impls::ws::server::Builder::default()),
+        // Box::new(impls::elastic::Builder::default()),
+        // Box::new(impls::crononome::Builder::default()),
     ]
 }
 
@@ -1684,20 +1356,15 @@
         Box::new(impls::cb::Builder::default()),
         Box::new(impls::bench::Builder::default()),
     ]
->>>>>>> 2aec31f1
-}
+}
+
 
 /// registering builtin and debug connector types
 ///
 /// # Errors
 ///  * If a builtin connector couldn't be registered
 #[cfg(not(tarpaulin_include))]
-<<<<<<< HEAD
-pub async fn register_debug_connector_types(_world: &World) -> Result<()> {
-    // TODO load dynamically
-    Ok(())
-=======
-pub async fn register_builtin_connector_types(world: &World, debug: bool) -> Result<()> {
+pub async fn register_builtin_connector_types(world: &World) -> Result<()> {
     for builder in builtin_connector_types() {
         world.register_builtin_connector_type(builder).await?;
     }
@@ -1709,5 +1376,16 @@
     world
         .register_builtin_connector_type(Box::new(impls::exit::Builder::new(world)))
         .await
->>>>>>> 2aec31f1
+
+    // After loading all the in-tree connectors, we try to find all the
+    // available plugins and we load them dynamically. For now, plugins are
+    // loaded from the path defined by `TREMOR_PLUGIN_PATH`.
+    //
+    // FIXME: the `plugins` fallback is only for development, this should have a
+    // proper default value.
+    let base_dir = env::var("TREMOR_PLUGIN_PATH").unwrap_or_else(|_| String::from("plugins"));
+    for plugin in pdk::find_recursively(&base_dir) {
+        world.register_connector_type(plugin).await?;
+    }
+
 }