<<<<<<< HEAD
pub mod connectors;
pub mod panic;
pub mod value;
=======
mod value;
>>>>>>> 816b0c3a

use crate::errors::Error;

use abi_stable::std_types::RBoxError;

pub use value::Value;
pub type RResult<T> = abi_stable::std_types::RResult<T, RBoxError>;<|MERGE_RESOLUTION|>--- conflicted
+++ resolved
@@ -1,14 +1,11 @@
-<<<<<<< HEAD
 pub mod connectors;
-pub mod panic;
-pub mod value;
-=======
+mod panic;
 mod value;
->>>>>>> 816b0c3a
 
 use crate::errors::Error;
 
 use abi_stable::std_types::RBoxError;
 
+pub use panic::MayPanic;
 pub use value::Value;
 pub type RResult<T> = abi_stable::std_types::RResult<T, RBoxError>;