// Copyright 2021, The Tremor Team
//
// Licensed under the Apache License, Version 2.0 (the "License");
// you may not use this file except in compliance with the License.
// You may obtain a copy of the License at
//
//     http://www.apache.org/licenses/LICENSE-2.0
//
// Unless required by applicable law or agreed to in writing, software
// distributed under the License is distributed on an "AS IS" BASIS,
// WITHOUT WARRANTIES OR CONDITIONS OF ANY KIND, either express or implied.
// See the License for the specific language governing permissions and
// limitations under the License.

#![allow(clippy::module_name_repetitions)]

use async_std::task;
use async_std::{channel::unbounded, future::timeout};
use std::collections::btree_map::Entry;
use std::collections::BTreeMap;
use std::fmt::Display;
use std::future;
use std::time::{Duration, Instant};
use tremor_common::time::nanotime;
use tremor_script::{pdk::PdkEventPayload, EventPayload, ValueAndMeta};

use crate::config::{
    self, Codec as CodecConfig, Connector as ConnectorConfig, Preprocessor as PreprocessorConfig,
};
<<<<<<< HEAD
use crate::connectors::{ConnectorType, Context, Msg};
=======
use crate::connectors::{
    metrics::SourceReporter,
    utils::reconnect::{Attempt, ConnectionLostNotifier},
    ConnectorType, Context, Msg, QuiescenceBeacon, StreamDone,
};
>>>>>>> 2aec31f1
use crate::errors::{Error, Result};
use crate::pdk::{RError, RResult};
use crate::pipeline;
use crate::preprocessor::{finish, make_preprocessors, preprocess, Preprocessors};
use crate::{
    codec::{self, Codec},
    pipeline::InputTarget,
};
use abi_stable::{
    rvec,
    std_types::{
        RBox, RCow, ROption,
        RResult::{RErr, ROk},
        RVec, Tuple2,
    },
    StableAbi,
};
use async_ffi::{BorrowingFfiFuture, FutureExt};
use async_std::channel::{bounded, Receiver, Sender, TryRecvError};
use beef::Cow;
use tremor_common::url::{
    ports::{ERR, OUT},
    TremorUrl,
};
use tremor_pipeline::{
    CbAction, Event, EventId, EventIdGenerator, EventOriginUri, DEFAULT_STREAM_ID,
};
use tremor_value::{literal, pdk::PdkValue, Value};
use value_trait::Builder;

use super::metrics::SourceReporter;
use super::quiescence::BoxedQuiescenceBeacon;
use super::{ConnectorContext, StreamDone};

/// The default poll interval for `try_recv` on channels in connectors
pub const DEFAULT_POLL_INTERVAL: u64 = 10;
/// A duration for the default poll interval
pub const DEFAULT_POLL_DURATION: Duration = Duration::from_millis(10);

#[derive(Debug)]
/// Messages a Source can receive
pub enum SourceMsg {
    /// connect a pipeline
    Link {
        /// port
        port: Cow<'static, str>,
        /// pipelines to connect
        pipelines: Vec<(TremorUrl, pipeline::Addr)>,
    },
    /// disconnect a pipeline from a port
    Unlink {
        /// port
        port: Cow<'static, str>,
        /// url of the pipeline
        id: TremorUrl,
    },
    /// Connect to the outside world and send the result back
    Connect(Sender<Result<bool>>, Attempt),
    /// connectivity is lost in the connector
    ConnectionLost,
    /// connectivity is re-established
    ConnectionEstablished,
    /// Circuit Breaker Contraflow Event
    Cb(CbAction, EventId),
    /// start the source
    Start,
    /// pause the source
    Pause,
    /// resume the source
    Resume,
    /// stop the source
    Stop(Sender<Result<()>>),
    /// drain the source - bears a sender for sending out a SourceDrained status notification
    Drain(Sender<Msg>),
}

/// reply from `Source::on_event`
#[repr(C)]
#[derive(Debug, StableAbi)]
pub enum SourceReply {
    /// A normal data event with a `Vec<u8>` for data
    Data {
        /// origin uri
        origin_uri: EventOriginUri,
        /// the data
        data: RVec<u8>,
        /// metadata associated with this data
        meta: ROption<PdkValue<'static>>,
        /// stream id of the data
        stream: u64,
        /// Port to send to, defaults to `out`
        port: ROption<RCow<'static, str>>,
    },
    /// an already structured event payload
    Structured {
        /// origin uri
        origin_uri: EventOriginUri,
        /// payload
        payload: PdkEventPayload,
        /// stream id
        stream: u64,
        /// Port to send to, defaults to `out`
        port: ROption<RCow<'static, str>>,
    },
    /// a bunch of separated `Vec<u8>` with optional metadata
    /// for when the source knows where boundaries are, maybe because it receives chunks already
    BatchData {
        /// origin uri
        origin_uri: EventOriginUri,
        /// batched raw data with optional metadata
        batch_data: RVec<Tuple2<RVec<u8>, ROption<PdkValue<'static>>>>,
        /// Port to send to, defaults to `out`
        port: ROption<RCow<'static, str>>,
        /// stream id
        stream: u64,
    },
    /// A stream is opened
    StartStream(u64),
    /// A stream is closed
    /// This might result in additional events being flushed from
    /// preprocessors, that is why we have `origin_uri` and `meta`
    EndStream {
        /// origin uri
        origin_uri: EventOriginUri,
        /// stream id
        stream_id: u64,
        /// optional metadata
        meta: ROption<PdkValue<'static>>,
    },
    /// no new data/event, wait for the given ms
    Empty(u64),
}

/// sender for source reply
pub type SourceReplySender = Sender<SourceReply>;

/// Alias for the FFI-safe dynamic source type
pub type BoxedRawSource = RawSource_TO<'static, RBox<()>>;

/// source part of a connector
#[abi_stable::sabi_trait]
pub trait RawSource: Send {
    /// Pulls an event from the source if one exists
    /// `idgen` is passed in so the source can inspect what event id it would get if it was producing 1 event from the pulled data
    fn pull_data<'a>(
        &'a mut self,
        pull_id: u64,
        ctx: &'a SourceContext,
    ) -> BorrowingFfiFuture<'a, RResult<SourceReply>>;
    /// This callback is called when the data provided from
    /// pull_event did not create any events, this is needed for
    /// linked sources that require a 1:1 mapping between requests
    /// and responses, we're looking at you REST
    fn on_no_events<'a>(
        &'a mut self,
        _pull_id: u64,
        _stream: u64,
        _ctx: &'a SourceContext,
    ) -> BorrowingFfiFuture<'a, RResult<()>> {
        future::ready(ROk(())).into_ffi()
    }

    /// Pulls custom metrics from the source
    fn metrics(&mut self, _timestamp: u64) -> RVec<PdkEventPayload> {
        rvec![]
    }

    ///////////////////////////
    /// lifecycle callbacks ///
    ///////////////////////////

    /// called when the source is started. This happens only once in the whole source lifecycle, before any other callbacks
    fn on_start(&mut self, _ctx: &SourceContext) -> BorrowingFfiFuture<'_, RResult<()>> {
        future::ready(ROk(())).into_ffi()
    }

    /// Connect to the external thingy.
    /// This function is called definitely after `on_start` has been called.
    ///
    /// This function might be called multiple times, check the `attempt` where you are at.
    /// The intended result of this function is to re-establish a connection. It might reuse a working connection.
    ///
    /// Return `Ok(true)` if the connection could be successfully established.
    async fn connect(&mut self, _ctx: &SourceContext, _attempt: &Attempt) -> Result<bool> {
        Ok(true)
    }

    /// called when the source is explicitly paused as result of a user/operator interaction
    /// in contrast to `on_cb_close` which happens automatically depending on downstream pipeline or sink connector logic.
    fn on_pause(&mut self, _ctx: &SourceContext) -> BorrowingFfiFuture<'_, RResult<()>> {
        future::ready(ROk(())).into_ffi()
    }
    /// called when the source is explicitly resumed from being paused
    fn on_resume(&mut self, _ctx: &SourceContext) -> BorrowingFfiFuture<'_, RResult<()>> {
        future::ready(ROk(())).into_ffi()
    }
    /// called when the source is stopped. This happens only once in the whole source lifecycle, as the very last callback
    fn on_stop(&mut self, _ctx: &SourceContext) -> BorrowingFfiFuture<'_, RResult<()>> {
        future::ready(ROk(())).into_ffi()
    }

    // circuit breaker callbacks
    /// called when we receive a `close` Circuit breaker event from any connected pipeline
    /// Expected reaction is to pause receiving messages, which is handled automatically by the runtime
    /// Source implementations might want to close connections or signal a pause to the upstream entity it connects to if not done in the connector (the default)
    // TODO: add info of Cb event origin (port, origin_uri)?
    fn on_cb_close(&mut self, _ctx: &SourceContext) -> BorrowingFfiFuture<'_, RResult<()>> {
        future::ready(ROk(())).into_ffi()
    }
    /// Called when we receive a `open` Circuit breaker event from any connected pipeline
    /// This means we can start/continue polling this source for messages
    /// Source implementations might want to start establishing connections if not done in the connector (the default)
    fn on_cb_open(&mut self, _ctx: &SourceContext) -> BorrowingFfiFuture<'_, RResult<()>> {
        future::ready(ROk(())).into_ffi()
    }

    // guaranteed delivery callbacks
    /// an event has been acknowledged and can be considered delivered
    /// multiple acks for the same set of ids are always possible
    fn ack(&mut self, _stream_id: u64, _pull_id: u64) -> BorrowingFfiFuture<'_, RResult<()>> {
        future::ready(ROk(())).into_ffi()
    }
    /// an event has failed along its way and can be considered failed
    /// multiple fails for the same set of ids are always possible
    fn fail(&mut self, _stream_id: u64, _pull_id: u64) -> BorrowingFfiFuture<'_, RResult<()>> {
        future::ready(ROk(())).into_ffi()
    }

    // connectivity stuff
    /// called when connector lost connectivity
    fn on_connection_lost(&mut self, _ctx: &SourceContext) -> BorrowingFfiFuture<'_, RResult<()>> {
        future::ready(ROk(())).into_ffi()
    }
    /// called when connector re-established connectivity
    fn on_connection_established(
        &mut self,
        _ctx: &SourceContext,
    ) -> BorrowingFfiFuture<'_, RResult<()>> {
        future::ready(ROk(())).into_ffi()
    }

    /// Is this source transactional or can acks/fails be ignored
    fn is_transactional(&self) -> bool;
}

/// Source part of a connector.
///
/// Just like `Connector`, this wraps the FFI dynamic source with `abi_stable`
/// types so that it's easier to use with `std`.
pub(crate) struct Source(pub BoxedRawSource);
impl Source {
    /// Wrapper for [`BoxedRawSource::pull_data`]
    #[inline]
    pub async fn pull_data(&mut self, pull_id: u64, ctx: &SourceContext) -> Result<SourceReply> {
        self.0
            .pull_data(pull_id, ctx)
            .await
            .map_err(Into::into) // RBoxError -> Box<dyn Error>
            .into() // RResult -> Result
    }
    /// Wrapper for [`BoxedRawSource::on_no_events`]
    #[inline]
    pub async fn on_no_events(
        &mut self,
        pull_id: u64,
        stream: u64,
        ctx: &SourceContext,
    ) -> Result<()> {
        self.0
            .on_no_events(pull_id, stream, ctx)
            .await
            .map_err(Into::into) // RBoxError -> Box<dyn Error>
            .into() // RResult -> Result
    }

    /// Wrapper for [`BoxedRawSource::metrics`]
    #[inline]
    pub fn metrics(&mut self, timestamp: u64) -> Vec<EventPayload> {
        self.0
            .metrics(timestamp)
            .into_iter()
            .map(Into::into)
            .collect()
    }

    /// Wrapper for [`BoxedRawSource::on_start`]
    #[inline]
    pub async fn on_start(&mut self, ctx: &SourceContext) -> Result<()> {
        self.0
            .on_start(ctx)
            .await
            .map_err(Into::into) // RBoxError -> Box<dyn Error>
            .into() // RResult -> Result
    }
    /// Wrapper for [`BoxedRawSource::on_pause`]
    #[inline]
    pub async fn on_pause(&mut self, ctx: &SourceContext) -> Result<()> {
        self.0
            .on_pause(ctx)
            .await
            .map_err(Into::into) // RBoxError -> Box<dyn Error>
            .into() // RResult -> Result
    }
    /// Wrapper for [`BoxedRawSource::on_resume`]
    #[inline]
    pub async fn on_resume(&mut self, ctx: &SourceContext) -> Result<()> {
        self.0
            .on_resume(ctx)
            .await
            .map_err(Into::into) // RBoxError -> Box<dyn Error>
            .into() // RResult -> Result
    }
    /// Wrapper for [`BoxedRawSource::on_stop`]
    #[inline]
    pub async fn on_stop(&mut self, ctx: &SourceContext) -> Result<()> {
        self.0
            .on_stop(ctx)
            .await
            .map_err(Into::into) // RBoxError -> Box<dyn Error>
            .into() // RResult -> Result
    }

    /// Wrapper for [`BoxedRawSource::on_cb_close`]
    #[inline]
    pub async fn on_cb_close(&mut self, ctx: &SourceContext) -> Result<()> {
        self.0
            .on_cb_close(ctx)
            .await
            .map_err(Into::into) // RBoxError -> Box<dyn Error>
            .into() // RResult -> Result
    }
    /// Wrapper for [`BoxedRawSource::on_cb_open`]
    #[inline]
    pub async fn on_cb_open(&mut self, ctx: &SourceContext) -> Result<()> {
        self.0
            .on_cb_open(ctx)
            .await
            .map_err(Into::into) // RBoxError -> Box<dyn Error>
            .into() // RResult -> Result
    }

    /// Wrapper for [`BoxedRawSource::ack`]
    #[inline]
    pub async fn ack(&mut self, stream_id: u64, pull_id: u64) -> Result<()> {
        self.0
            .ack(stream_id, pull_id)
            .await
            .map_err(Into::into) // RBoxError -> Box<dyn Error>
            .into() // RResult -> Result
    }
    /// Wrapper for [`BoxedRawSource::fail`]
    #[inline]
    pub async fn fail(&mut self, stream_id: u64, pull_id: u64) -> Result<()> {
        self.0
            .fail(stream_id, pull_id)
            .await
            .map_err(Into::into) // RBoxError -> Box<dyn Error>
            .into() // RResult -> Result
    }

    /// Wrapper for [`BoxedRawSource::on_connection_lost`]
    #[inline]
    pub async fn on_connection_lost(&mut self, ctx: &SourceContext) -> Result<()> {
        self.0
            .on_connection_lost(ctx)
            .await
            .map_err(Into::into) // RBoxError -> Box<dyn Error>
            .into() // RResult -> Result
    }
    /// Wrapper for [`BoxedRawSource::on_connection_established`]
    #[inline]
    pub async fn on_connection_established(&mut self, ctx: &SourceContext) -> Result<()> {
        self.0
            .on_connection_established(ctx)
            .await
            .map_err(Into::into) // RBoxError -> Box<dyn Error>
            .into() // RResult -> Result
    }

    /// Wrapper for [`BoxedRawSource::is_transactional`]
    #[inline]
    pub fn is_transactional(&self) -> bool {
        self.0.is_transactional()
    }
}

/// A source that receives `SourceReply` messages via a channel.
/// It does not handle acks/fails.
///
/// Connector implementations handling their stuff in a separate task can use the
/// channel obtained by `ChannelSource::sender()` to send `SourceReply`s to the
/// runtime.
pub struct ChannelSource {
    rx: Receiver<SourceReply>,
    tx: SourceReplySender,
    ctx: SourceContext,
}

impl ChannelSource {
    /// constructor
    pub fn new(ctx: SourceContext, qsize: usize) -> Self {
        let (tx, rx) = bounded(qsize);
        Self { rx, tx, ctx }
    }

    /// get the sender for the source
    /// FIXME: change the name
    pub fn runtime(&self) -> ChannelSourceRuntime {
        ChannelSourceRuntime {
            sender: self.tx.clone(),
            ctx: self.ctx.clone(),
        }
    }
}

impl RawSource for ChannelSource {
    fn pull_data<'a>(
        &'a mut self,
        _pull_id: u64,
        _ctx: &'a SourceContext,
    ) -> BorrowingFfiFuture<'a, RResult<SourceReply>> {
        async move {
            match self.rx.try_recv() {
                Ok(reply) => ROk(reply),
                Err(TryRecvError::Empty) => {
                    // TODO: configure pull interval in connector config?
                    ROk(SourceReply::Empty(DEFAULT_POLL_INTERVAL))
                }
                Err(e) => RErr(RError::new(Error::from(e))),
            }
        }
        .into_ffi()
    }

    /// this source is not handling acks/fails
    fn is_transactional(&self) -> bool {
        false
    }
}

///
#[async_trait::async_trait]
pub trait StreamReader: Send {
    /// reads from the source reader
    async fn read(&mut self, stream: u64) -> Result<SourceReply>;

    /// called when the reader is finished or encountered an error
    async fn on_done(&mut self, _stream: u64) -> StreamDone {
        StreamDone::StreamClosed
    }
}

/// FIXME: this needs renaming and docs
#[derive(Clone)]
pub struct ChannelSourceRuntime {
    sender: Sender<SourceReply>,
    ctx: SourceContext,
}

impl ChannelSourceRuntime {
    const READ_TIMEOUT_MS: Duration = Duration::from_millis(100);

    pub(crate) fn new(sender: Sender<SourceReply>, ctx: SourceContext) -> Self {
        Self { sender, ctx }
    }
    pub(crate) fn register_stream_reader<R, C>(&self, stream: u64, ctx: &C, mut reader: R)
    where
        R: StreamReader + std::marker::Sync + 'static,
        C: Context + Sync + Send + 'static,
    {
        let ctx = ctx.clone();
        let tx = self.sender.clone();
        task::spawn(async move {
            if tx.send(SourceReply::StartStream(stream)).await.is_err() {
                error!("{} Failed to start stream", &ctx);
                return;
            };

            while ctx.quiescence_beacon().continue_reading().await {
                let sc_data = timeout(Self::READ_TIMEOUT_MS, reader.read(stream)).await;

                let sc_data = match sc_data {
                    Err(_) => continue,
                    Ok(Ok(d)) => d,
                    Ok(Err(e)) => {
                        error!("{} reader error: {}", &ctx, e);
                        break;
                    }
                };
                let last = matches!(&sc_data, SourceReply::EndStream { .. });
                if tx.send(sc_data).await.is_err() || last {
                    break;
                };
            }
            if reader.on_done(stream).await == StreamDone::ConnectorClosed {
<<<<<<< HEAD
                if let RErr(e) = ctx.notifier.notify().await {
                    error!("[Connector::{}] Failed to notify connector: {}", ctx.url, e);
=======
                if let Err(e) = ctx.notifier().notify().await {
                    error!("{} Failed to notify connector: {}", &ctx, e);
>>>>>>> 2aec31f1
                };
            }
        });
    }
}

// TODO make fields private and add some nice methods
/// context for a source
#[repr(C)]
#[derive(Clone, StableAbi)]
pub struct SourceContext {
    /// connector uid
    pub uid: u64,
    /// connector url
    pub(crate) url: TremorUrl,

    /// connector type
    pub(crate) connector_type: ConnectorType,
    /// The Quiescence Beacon
<<<<<<< HEAD
    pub quiescence_beacon: BoxedQuiescenceBeacon,
=======
    pub(crate) quiescence_beacon: QuiescenceBeacon,

    /// tool to notify the connector when the connection is lost
    pub(crate) notifier: ConnectionLostNotifier,
>>>>>>> 2aec31f1
}

impl Display for SourceContext {
    fn fmt(&self, f: &mut std::fmt::Formatter<'_>) -> std::fmt::Result {
        write!(f, "[Source::{}]", &self.url)
    }
}

impl Context for SourceContext {
    fn url(&self) -> &TremorUrl {
        &self.url
    }

    fn quiescence_beacon(&self) -> &QuiescenceBeacon {
        &self.quiescence_beacon
    }

    fn notifier(&self) -> &ConnectionLostNotifier {
        &self.notifier
    }

    fn connector_type(&self) -> &ConnectorType {
        &self.connector_type
    }
}

/// address of a source
#[derive(Clone, Debug)]
pub struct SourceAddr {
    /// the actual address
    pub addr: Sender<SourceMsg>,
}

impl SourceAddr {
    /// send a message
    ///
    /// # Errors
    ///  * If sending failed
    pub async fn send(&self, msg: SourceMsg) -> Result<()> {
        Ok(self.addr.send(msg).await?)
    }
}

/// Builder for the SourceManager
#[allow(clippy::module_name_repetitions)]
pub(crate) struct SourceManagerBuilder {
    qsize: usize,
    streams: Streams,
    source_metrics_reporter: SourceReporter,
}

impl SourceManagerBuilder {
    /// queue size configured by the tremor runtime
    pub fn qsize(&self) -> usize {
        self.qsize
    }

    /// spawn a Manager with the given source implementation
    pub fn spawn(self, source: Source, ctx: SourceContext) -> Result<SourceAddr> {
        // We use a unbounded channel for counterflow, while an unbounded channel seems dangerous
        // there is soundness to this.
        // The unbounded channel ensures that on counterflow we never have to block, or in other
        // words that sinks or pipelines sending data backwards always can progress past
        // the sending.
        // This prevents a deadlock where the pipeline is waiting for a full channel to send data to
        // the source and the source is waiting for a full channel to send data to the pipeline.
        // We prevent unbounded growth by two mechanisms:
        // 1) counterflow is ALWAYS and ONLY created in response to a message
        // 2) we always process counterflow prior to forward flow
        //
        // As long as we have counterflow messages to process, and channel size is growing we do
        // not process any forward flow. Without forward flow we stave the counterflow ensuring that
        // the counterflow channel is always bounded by the forward flow in a 1:N relationship where
        // N is the maximum number of counterflow events a single event can trigger.
        // N is normally < 1.
        //
        // In other words, DO NOT REMOVE THE UNBOUNDED QUEUE, it will lead to deadlocks where
        // the pipeline is waiting for the source to process contraflow and the source waits for
        // the pipeline to process forward flow.

        let name = ctx.url.short_id("c-src"); // connector source
        let (source_tx, source_rx) = unbounded();
        let source_addr = SourceAddr { addr: source_tx };
        let manager = SourceManager::new(source, ctx, self, source_rx, source_addr.clone());
        // spawn manager task
        task::Builder::new().name(name).spawn(manager.run())?;

        Ok(source_addr)
    }
}

/// create a builder for a `SourceManager`.
/// with the generic information available in the connector
/// the builder then in a second step takes the source specific information to assemble and spawn the actual `SourceManager`.
pub(crate) fn builder(
    connector_uid: u64,
    config: &ConnectorConfig,
    connector_default_codec: &str,
    qsize: usize,
    source_metrics_reporter: SourceReporter,
) -> Result<SourceManagerBuilder> {
    let preprocessor_configs = config.preprocessors.clone().unwrap_or_default();
    let codec_config = config
        .codec
        .clone()
        .unwrap_or_else(|| CodecConfig::from(connector_default_codec));
    let streams = Streams::new(connector_uid, codec_config, preprocessor_configs)?;

    Ok(SourceManagerBuilder {
        qsize,
        streams,
        source_metrics_reporter,
    })
}

/// maintaining stream state
// TODO: there is optimization potential here for reusing codec and preprocessors after a stream got ended
struct Streams {
    uid: u64,
    codec_config: CodecConfig,
    preprocessor_configs: Vec<PreprocessorConfig>,
    states: BTreeMap<u64, StreamState>,
}

impl Streams {
    /// constructor
    fn new(
        uid: u64,
        codec_config: config::Codec,
        preprocessor_configs: Vec<PreprocessorConfig>,
    ) -> Result<Self> {
        let default = Self::build_stream(
            uid,
            DEFAULT_STREAM_ID,
            &codec_config,
            preprocessor_configs.as_slice(),
        )?;
        let mut states = BTreeMap::new();
        states.insert(DEFAULT_STREAM_ID, default);
        Ok(Self {
            uid,
            codec_config,
            preprocessor_configs,
            states,
        })
    }

    /// start a new stream if no such stream exists yet
    /// do nothing if the stream already exists
    fn start_stream(&mut self, stream_id: u64) -> Result<()> {
        if let Entry::Vacant(e) = self.states.entry(stream_id) {
            let state = Self::build_stream(
                self.uid,
                stream_id,
                &self.codec_config,
                self.preprocessor_configs.as_slice(),
            )?;
            e.insert(state);
        }
        Ok(())
    }

    /// end a stream
    fn end_stream(&mut self, stream_id: u64) -> Option<StreamState> {
        self.states.remove(&stream_id)
    }

    /// get or create a stream
    fn get_or_create_stream(&mut self, stream_id: u64) -> Result<&mut StreamState> {
        Ok(match self.states.entry(stream_id) {
            Entry::Occupied(e) => e.into_mut(),
            Entry::Vacant(e) => {
                let state = Self::build_stream(
                    self.uid,
                    stream_id,
                    &self.codec_config,
                    &self.preprocessor_configs,
                )?;
                e.insert(state)
            }
        })
    }

    /// build a stream
    fn build_stream(
        connector_uid: u64,
        stream_id: u64,
        codec_config: &CodecConfig,
        preprocessor_configs: &[PreprocessorConfig],
    ) -> Result<StreamState> {
        let codec = codec::resolve(codec_config)?;
        let preprocessors = make_preprocessors(preprocessor_configs)?;
        let idgen = EventIdGenerator::with_stream(connector_uid, stream_id);
        Ok(StreamState {
            stream_id,
            idgen,
            codec,
            preprocessors,
        })
    }
}

/// everything that is scoped to a single stream
struct StreamState {
    stream_id: u64,
    idgen: EventIdGenerator,
    codec: Box<dyn Codec>,
    preprocessors: Preprocessors,
}

/// possible states of a source implementation
#[derive(Debug, PartialEq)]
enum SourceState {
    Initialized,
    Running,
    Paused,
    Draining,
    Drained,
    Stopped,
}

impl SourceState {
    /// returns true if the runtime should pull the source for new data in this state
    fn should_pull_data(&self) -> bool {
        *self == SourceState::Running || *self == SourceState::Draining
    }
}

// FIXME: make prettier or avoid duplication in pdk mod? It's a bit out of place
// for now.
fn conv_cow_str(cow: RCow<str>) -> beef::Cow<str> {
    let cow: std::borrow::Cow<str> = cow.into();
    cow.into()
}

/// entity driving the source task
/// and keeping the source state around
pub(crate) struct SourceManager {
    source: Source,
    ctx: SourceContext,
    rx: Receiver<SourceMsg>,
    addr: SourceAddr,
    pipelines_out: Vec<(TremorUrl, pipeline::Addr)>,
    pipelines_err: Vec<(TremorUrl, pipeline::Addr)>,
    streams: Streams,
    metrics_reporter: SourceReporter,
    // `Paused` is used for both explicitly pausing and CB close/open
    // this way we can explicitly resume a Cb triggered source if need be
    // but also an explicitly paused source might receive a Cb open and continue sending data :scream:
    state: SourceState,
    // if set we can use .elapsed() to check agains `pull_wait` if we are done waiting
    pull_wait_start: Option<Instant>,
    pull_wait: Duration,
    is_transactional: bool,
    connector_channel: Option<Sender<Msg>>,
    expected_drained: usize,
    pull_counter: u64,
    cb_open_received: bool,
}

/// control flow enum
#[derive(Debug, Clone, Copy, PartialEq, Eq)]
enum Control {
    Continue,
    Terminate,
}

impl SourceManager {
    /// constructor
    fn new(
        source: Source,
        ctx: SourceContext,
        builder: SourceManagerBuilder,
        rx: Receiver<SourceMsg>,
        addr: SourceAddr,
    ) -> Self {
        let SourceManagerBuilder {
            streams,
            source_metrics_reporter,
            ..
        } = builder;
        let is_transactional = source.is_transactional();

        Self {
            source,
            ctx,
            rx,
            addr,
            streams,
            metrics_reporter: source_metrics_reporter,
            pipelines_out: Vec::with_capacity(1),
            pipelines_err: Vec::with_capacity(1),
            state: SourceState::Initialized,
            pull_wait_start: None,
            pull_wait: DEFAULT_POLL_DURATION,
            is_transactional,
            connector_channel: None,
            expected_drained: 0,
            pull_counter: 0,
            cb_open_received: false,
        }
    }

    /// we wait for control plane messages iff
    ///
    /// - we are paused
    /// - we have some control plane messages (here we don't need to wait)
    /// - if we have no pipelines connected
    fn needs_control_plane_msg(&self) -> bool {
        matches!(self.state, SourceState::Paused | SourceState::Initialized)
            || !self.rx.is_empty()
            || self.pipelines_out.is_empty()
    }

    /// Handle a control plane message
    async fn handle_control_plane_msg(&mut self, msg: SourceMsg) -> Result<Control> {
        use SourceState::{Drained, Draining, Initialized, Paused, Running, Stopped};

        match msg {
            SourceMsg::Link {
                port,
                mut pipelines,
            } => {
                let pipes = if port.eq_ignore_ascii_case(OUT) {
                    &mut self.pipelines_out
                } else if port.eq_ignore_ascii_case(ERR) {
                    &mut self.pipelines_err
                } else {
                    error!("{} Tried to connect to invalid port: {}", &self.ctx, &port);
                    return Ok(Control::Continue);
                };
                for (pipeline_url, p) in &pipelines {
                    self.ctx.log_err(
                        p.send_mgmt(pipeline::MgmtMsg::ConnectInput {
                            input_url: self.ctx.url.clone(),
                            target: InputTarget::Source(self.addr.clone()),
                            is_transactional: self.is_transactional,
                        })
                        .await,
                        &format!("Failed sending ConnectInput to pipeline {}", pipeline_url),
                    );
                }
                pipes.append(&mut pipelines);
                Ok(Control::Continue)
            }
            SourceMsg::Unlink { id, port } => {
                let pipelines = if port.eq_ignore_ascii_case(OUT) {
                    &mut self.pipelines_out
                } else if port.eq_ignore_ascii_case(ERR) {
                    &mut self.pipelines_err
                } else {
                    error!(
                        "[Source::{}] Tried to disconnect from an invalid port: {}",
                        &self.ctx.url, &port
                    );
                    return Ok(Control::Continue);
                };
                pipelines.retain(|(url, _)| url == &id);
                if self.pipelines_out.is_empty() && self.pipelines_err.is_empty() {
                    self.ctx.log_err(
                        self.source.on_stop(&self.ctx).await,
                        "on_stop after unlinking failed",
                    );
                    return Ok(Control::Terminate);
                }
                Ok(Control::Continue)
            }
            SourceMsg::Start if self.state == Initialized => {
                info!("{} Starting...", &self.ctx);
                self.state = Running;
                self.ctx
                    .log_err(self.source.on_start(&self.ctx).await, "on_start failed");

                if let Err(e) = self.send_signal(Event::signal_start(self.ctx.uid)).await {
                    error!(
                        "[Source::{}] Error sending start signal: {}",
                        &self.ctx.url, e
                    );
                }
                Ok(Control::Continue)
            }
            SourceMsg::Start => {
                info!(
                    "{} Ignoring Start msg in {:?} state",
                    &self.ctx, &self.state
                );
                Ok(Control::Continue)
            }
            SourceMsg::Connect(sender, attempt) => {
                info!("{} Connecting...", &self.ctx);
                let connect_result = self.source.connect(&self.ctx, &attempt).await;
                if let Ok(true) = connect_result {
                    info!("{} Source connected.", &self.ctx);
                }
                self.ctx.log_err(
                    sender.send(connect_result).await,
                    "Error sending source connect result",
                );
                Ok(Control::Continue)
            }
            SourceMsg::Resume if self.state == Paused => {
                self.state = Running;
                self.ctx
                    .log_err(self.source.on_resume(&self.ctx).await, "on_resume failed");
                Ok(Control::Continue)
            }
            SourceMsg::Resume => {
                info!(
                    "[Source::{}] Ignoring Resume msg in {:?} state",
                    &self.ctx.url, &self.state
                );
                Ok(Control::Continue)
            }
            SourceMsg::Pause if self.state == Running => {
                // TODO: execute pause strategy chosen by source / connector / configured by user
                info!("[Source::{}] Paused.", self.ctx.url);
                self.state = Paused;
                self.ctx
                    .log_err(self.source.on_pause(&self.ctx).await, "on_pause failed");
                Ok(Control::Continue)
            }
            SourceMsg::Pause => {
                info!(
                    "[Source::{}] Ignoring Pause msg in {:?} state",
                    &self.ctx.url, &self.state
                );
                Ok(Control::Continue)
            }
            SourceMsg::Stop(sender) => {
                info!("{} Stopping...", &self.ctx);
                self.state = Stopped;
                self.ctx.log_err(
                    sender.send(self.source.on_stop(&self.ctx).await).await,
                    "Error sending Stop reply",
                );
                Ok(Control::Terminate)
            }
            SourceMsg::Drain(_sender) if self.state == Draining => {
                info!(
                    "[Source::{}] Ignoring incoming Drain message in {:?} state",
                    &self.ctx.url, &self.state
                );
                Ok(Control::Continue)
            }
            SourceMsg::Drain(sender) if self.state == Drained => {
                if sender.send(Msg::SourceDrained).await.is_err() {
                    error!(
                        "[Source::{}] Error sending SourceDrained message",
                        &self.ctx.url
                    );
                }
                Ok(Control::Continue)
            }
            SourceMsg::Drain(drained_sender) => {
                // At this point the connector has advised all reading from external connections to stop via the `QuiescenceBeacon`
                // We change the source state to `Draining` and wait for `SourceReply::Empty` as we drain out everything that might be in flight
                // when reached the `Empty` point, we emit the `Drain` signal and wait for the CB answer (one for each connected pipeline)
                if self.pipelines_out.is_empty() && self.pipelines_err.is_empty() {
                    self.ctx.log_err(
                        drained_sender.send(Msg::SourceDrained).await,
                        "sending SourceDrained message failed",
                    );
                    self.state = Drained;
                } else {
                    self.connector_channel = Some(drained_sender);
                    self.state = Draining;
                }
                Ok(Control::Continue)
            }
            SourceMsg::ConnectionLost => {
                self.ctx.log_err(
                    self.source.on_connection_lost(&self.ctx).await,
                    "on_connection_lost failed",
                );
                Ok(Control::Continue)
            }
            SourceMsg::ConnectionEstablished => {
                self.ctx.log_err(
                    self.source.on_connection_established(&self.ctx).await,
                    "on_connection_established failed",
                );
                Ok(Control::Continue)
            }
            SourceMsg::Cb(CbAction::Fail, id) => {
                if let Some((stream_id, id)) = id.get_min_by_source(self.ctx.uid) {
                    self.ctx
                        .log_err(self.source.fail(stream_id, id).await, "fail failed");
                }
                Ok(Control::Continue)
            }
            SourceMsg::Cb(CbAction::Ack, id) => {
                if let Some((stream_id, id)) = id.get_max_by_source(self.ctx.uid) {
                    self.ctx
                        .log_err(self.source.ack(stream_id, id).await, "ack failed");
                }
                Ok(Control::Continue)
            }
            SourceMsg::Cb(CbAction::Close, _id) => {
                // TODO: execute pause strategy chosen by source / connector / configured by user
                info!("[Source::{}] Circuit Breaker: Close.", self.ctx.url);
                let res = self.source.on_cb_close(&self.ctx).await;
                self.ctx.log_err(res, "on_cb_close failed");
                self.state = Paused;
                Ok(Control::Continue)
            }
            SourceMsg::Cb(CbAction::Open, _id) => {
                // FIXME: only start polling for data if we received at least 1 CbAction::Open
                info!("[Source::{}] Circuit Breaker: Open.", self.ctx.url);
                self.cb_open_received = true;
                self.ctx
                    .log_err(self.source.on_cb_open(&self.ctx).await, "on_cb_open failed");
                // avoid a race condition where the necessary start routine wasnt executed
                // because a `CbAction::Open` was there first, and thus the `Start` msg was ignored
                if self.state != Initialized {
                    self.state = Running;
                }
                Ok(Control::Continue)
            }
            SourceMsg::Cb(CbAction::Drained(uid), _id) => {
                debug!("[Source::{}] Drained request for {}", self.ctx.url, uid);
                // only account for Drained CF which we caused
                // as CF is sent back the DAG to all destinations
                if uid == self.ctx.uid {
                    self.expected_drained = self.expected_drained.saturating_sub(1);
                    debug!(
                        "[Source::{}] Drained this is us! we still have {} drains to go",
                        self.ctx.url, self.expected_drained
                    );
                    if self.expected_drained == 0 {
                        // we received 1 drain CB event per connected pipeline (hopefully)
                        if let Some(connector_channel) = self.connector_channel.as_ref() {
                            debug!(
                                "[Source::{}] Drain completed, sending data now!",
                                self.ctx.url
                            );
                            if connector_channel.send(Msg::SourceDrained).await.is_err() {
                                error!(
                                    "[Source::{}] Error sending SourceDrained message to Connector",
                                    &self.ctx.url
                                );
                            }
                        }
                    }
                }
                Ok(Control::Continue)
            }
            SourceMsg::Cb(CbAction::None, _id) => Ok(Control::Continue),
        }
    }

    /// send a signal to all connected pipelines
    async fn send_signal(&mut self, signal: Event) -> Result<()> {
        for (_url, addr) in self.pipelines_out.iter().chain(self.pipelines_err.iter()) {
            addr.send(Box::new(pipeline::Msg::Signal(signal.clone())))
                .await?;
        }
        Ok(())
    }

    /// send events to pipelines
    async fn route_events(&mut self, events: Vec<(Cow<'static, str>, Event)>) -> bool {
        let mut send_error = false;

        for (port, event) in events {
            let pipelines = if port.eq_ignore_ascii_case(OUT) {
                self.metrics_reporter.increment_out();
                &mut self.pipelines_out
            } else if port.eq_ignore_ascii_case(ERR) {
                self.metrics_reporter.increment_err();
                &mut self.pipelines_err
            } else {
                error!(
                    "[Source::{}] Trying to send event to invalid port: {}",
                    &self.ctx.url, &port
                );
                continue;
            };

            // flush metrics reporter or similar
            if let Some(t) = self.metrics_reporter.periodic_flush(event.ingest_ns) {
                self.metrics_reporter
                    .send_source_metrics(self.source.metrics(t));
            }

            if let Some((last, pipelines)) = pipelines.split_last_mut() {
                for (pipe_url, addr) in pipelines {
                    if let Some(input) = pipe_url.instance_port() {
                        if let Err(e) = addr
                            .send(Box::new(pipeline::Msg::Event {
                                input: input.to_string().into(),
                                event: event.clone(),
                            }))
                            .await
                        {
                            error!(
                                "[Source::{}] Failed to send event {} to pipeline {}: {}",
                                &self.ctx.url, &event.id, &pipe_url, e
                            );
                            send_error = true;
                        }
                    } else {
                        // INVALID pipeline URL - this should not happen
                        error!(
                            "[Source::{}] Cannot send event to invalid Pipeline URL: {}",
                            &self.ctx.url, &pipe_url
                        );
                        send_error = true;
                    }
                }

                if let Some(input) = last.0.instance_port() {
                    if let Err(e) = last
                        .1
                        .send(Box::new(pipeline::Msg::Event {
                            input: input.to_string().into(),
                            event,
                        }))
                        .await
                    {
                        error!(
                            "[Source::{}] Failed to send event to pipeline {}: {}",
                            &self.ctx.url, &last.0, e
                        );
                        send_error = true;
                    }
                } else {
                    // INVALID pipeline URL - this should not happen
                    error!(
                        "[Source::{}] Cannot send event to invalid Pipeline URL: {}",
                        &self.ctx.url, &last.0
                    );
                    send_error = true;
                }
            } else {
                // NO PIPELINES TO SEND THE EVENT TO
                // handle with ack if event is transactional
                // FIXME: discuss dead-letter behaviour for events going nowhere
                // if event.transactional {
                //     self.source.ack(stream_id, pull_id).await;
                // }
            }
        }
        send_error
    }

    /// should this manager pull data from its source?
    fn should_pull_data(&mut self) -> bool {
        let needs_to_wait = if let Some(pull_wait_start) = self.pull_wait_start {
            if pull_wait_start.elapsed() > self.pull_wait {
                self.pull_wait_start = None;
                false
            } else {
                true
            }
        } else {
            false
        };
        !needs_to_wait
            && self.state.should_pull_data()
            && !self.pipelines_out.is_empty()
            && self.cb_open_received
    }

    /// handle data from the source
    async fn handle_data(&mut self, data: Result<SourceReply>) -> Result<()> {
        let data = match data {
            Ok(d) => d,
            Err(e) => {
                warn!("{} Error pulling data: {}", &self.ctx, e);
                // TODO: increment error metric
                // FIXME: emit event to err port
                return Ok(());
            }
        };
        match data {
            SourceReply::Data {
                origin_uri,
                data,
                meta,
                stream,
                port,
            } => {
                let mut ingest_ns = nanotime();
                let stream_state = self.streams.get_or_create_stream(stream)?; // we fail if we cannot create a stream (due to misconfigured codec, preprocessors, ...) (should not happen)
                let port: Option<Cow<str>> = port.map(conv_cow_str).into();
                let meta: Option<Value> = meta.map(Value::from).into();
                let results = build_events(
                    &self.ctx.url,
                    stream_state,
                    &mut ingest_ns,
                    self.pull_counter,
                    origin_uri.into(),
                    port.as_ref(),
                    data.into(),
                    &meta.unwrap_or_else(Value::object),
                    self.is_transactional,
                );
                if results.is_empty() {
                    if let Err(e) = self
                        .source
                        .on_no_events(self.pull_counter, stream, &self.ctx)
                        .await
                    {
                        error!(
                            "[Source::{}] Error on no events callback: {}",
                            &self.ctx.url, e
                        );
                    }
                } else {
                    let error = self.route_events(results).await;
                    if error {
                        self.ctx.log_err(
                            self.source.fail(stream, self.pull_counter).await,
                            "fail upon error sending events from data source reply failed",
                        );
                    }
                }
            }
            SourceReply::BatchData {
                origin_uri,
                batch_data,
                stream,
                port,
            } => {
                let mut ingest_ns = nanotime();
                let stream_state = self.streams.get_or_create_stream(stream)?; // we only error here due to misconfigured codec etc
                let connector_url = &self.ctx.url;

                let port: Option<Cow<str>> = port.map(conv_cow_str).into();
                let mut results = Vec::with_capacity(batch_data.len()); // assuming 1:1 mapping
                for Tuple2(data, meta) in batch_data {
                    let meta: Option<Value> = meta.map(Value::from).into();
                    let mut events = build_events(
                        connector_url,
                        stream_state,
                        &mut ingest_ns,
                        self.pull_counter,
                        origin_uri.clone().into(), // TODO: use split_last on batch_data to avoid last clone
                        port.as_ref(),
                        data.into(),
                        &meta.unwrap_or_else(Value::object),
                        self.is_transactional,
                    );
                    results.append(&mut events);
                }
                if results.is_empty() {
                    if let Err(e) = self
                        .source
                        .on_no_events(self.pull_counter, stream, &self.ctx)
                        .await
                    {
                        error!(
                            "[Source::{}] Error on no events callback: {}",
                            &self.ctx.url, e
                        );
                    }
                } else {
                    let error = self.route_events(results).await;
                    if error {
                        self.ctx.log_err(
                            self.source.fail(stream, self.pull_counter).await,
                            "fail upon error sending events from batched data source reply failed",
                        );
                    }
                }
            }
            SourceReply::Structured {
                origin_uri,
                payload,
                stream,
                port,
            } => {
                let ingest_ns = nanotime();
                let stream_state = self.streams.get_or_create_stream(stream)?;
                let event = build_event(
                    stream_state,
                    self.pull_counter,
                    ingest_ns,
                    EventPayload::from(payload),
                    origin_uri.into(),
                    self.is_transactional,
                );

                let port: Cow<'static, str> = port.map(conv_cow_str).unwrap_or(Cow::from(OUT));

                let error = self.route_events(vec![(port, event)]).await;
                if error {
                    self.ctx.log_err(
                        self.source.fail(stream, self.pull_counter).await,
                        "fail upon error sending events from structured data source reply failed",
                    );
                }
            }
            SourceReply::StartStream(stream_id) => {
                debug!("[Source::{}] Starting stream {}", &self.ctx.url, stream_id);
                self.streams.start_stream(stream_id)?; // failing here only due to misconfig, in that case, bail out, #yolo
            }
            SourceReply::EndStream {
                origin_uri,
                meta,
                stream_id,
            } => {
                // FIXME: this is new and probably won't compile
                debug!("[Source::{}] Ending stream {}", &self.ctx.url, stream_id);
                let mut ingest_ns = nanotime();
                if let Some(mut stream_state) = self.streams.end_stream(stream_id) {
                    let results = build_last_events(
                        &self.ctx.url,
                        &mut stream_state,
                        &mut ingest_ns,
                        self.pull_counter,
                        origin_uri.into(),
                        None,
                        &meta.map(Into::into).unwrap_or_else(Value::object),
                        self.is_transactional,
                    );
                    if results.is_empty() {
                        if let Err(e) = self
                            .source
                            .on_no_events(self.pull_counter, stream_id, &self.ctx)
                            .await
                        {
                            error!(
                                "[Source::{}] Error on no events callback: {}",
                                &self.ctx.url, e
                            );
                        }
                    } else {
                        let error = self.route_events(results).await;
                        if error {
                            self.ctx.log_err(
                                self.source.fail(stream_id, self.pull_counter).await,
                                "fail upon error sending events from endstream source reply failed",
                            );
                        }
                    }
                }
            }
            SourceReply::Empty(wait_ms) => {
                if self.state == SourceState::Draining {
                    // this source has been fully drained
                    self.state = SourceState::Drained;
                    // send Drain signal
                    let signal = Event::signal_drain(self.ctx.uid);
                    if let Err(e) = self.send_signal(signal).await {
                        error!(
                            "[Source::{}] Error sending DRAIN signal: {}",
                            &self.ctx.url, e
                        );
                    }
                    // if we get a disconnect in between we might never receive every drain CB
                    // but we will stop everything forcefully after a certain timeout at some point anyways
                    // TODO: account for all connector uids that sent some Cb to us upon startup or so, to get the real number to wait for
                    // otherwise there are cases (branching etc. where quiescence also would be too quick)
                    self.expected_drained = self.pipelines_err.len() + self.pipelines_out.len();
                    debug!(
                        "[Source::{}] We are looking to drain {} connections.",
                        self.ctx.url, self.expected_drained
                    );
                } else {
                    // set the timer for the given ms
                    self.pull_wait_start = Some(Instant::now());
                    self.pull_wait = Duration::from_millis(wait_ms);
                }
            }
        }
        Ok(())
    }

    /// returns `Ok(Control::Terminate)` if this source should be terminated
    #[allow(clippy::too_many_lines)]
    async fn control_plane(&mut self) -> Result<Control> {
        loop {
            if !self.needs_control_plane_msg() {
                return Ok(Control::Continue);
            }
            if let Ok(msg) = self.rx.recv().await {
                if self.handle_control_plane_msg(msg).await? == Control::Terminate {
                    return Ok(Control::Terminate);
                }
            }
        }
    }
    /// the source task
    ///
    /// handling control plane and data plane in a loop
    // TODO: data plane
    #[allow(clippy::too_many_lines)]
    async fn run(mut self) -> Result<()> {
        // this one serves as simple counter for our pulls from the source
        // we expect 1 source transport unit (stu) per pull, so this counter is equivalent to a stu counter
        // it is not unique per stream only, but per source
        loop {
            // FIXME: change reply from true/false to something descriptive like enum {Stop Continue} or the rust controlflow thingy
            if self.control_plane().await? == Control::Terminate {
                // source has been stopped, lets stop running here
                debug!("[Source::{}] Terminating source task...", self.ctx.url);
                return Ok(());
            }

            if self.should_pull_data() {
                let data = self.source.pull_data(self.pull_counter, &self.ctx).await;
                self.pull_counter += 1;
                self.handle_data(data).await?;
            };
            if self.pull_wait_start.is_some() {
                // sleep for a quick 10ms in order to stay responsive
                task::sleep(DEFAULT_POLL_DURATION.min(self.pull_wait)).await;
            }
        }
    }
}

/// source manager functions moved out

/// build any number of `Event`s from a given Source Transport Unit (`data`)
/// preprocessor or codec errors are turned into events to the ERR port of the source/connector
#[allow(clippy::too_many_arguments)]
fn build_events(
    url: &TremorUrl,
    stream_state: &mut StreamState,
    ingest_ns: &mut u64,
    pull_id: u64,
    origin_uri: EventOriginUri,
    port: Option<&Cow<'static, str>>,
    data: Vec<u8>,
    meta: &Value<'static>,
    is_transactional: bool,
) -> Vec<(Cow<'static, str>, Event)> {
    match preprocess(
        stream_state.preprocessors.as_mut_slice(),
        ingest_ns,
        data,
        url,
    ) {
        Ok(processed) => {
            let mut res = Vec::with_capacity(processed.len());
            for chunk in processed {
                let line_value = EventPayload::try_new::<Option<Error>, _>(chunk, |mut_data| {
                    match stream_state.codec.decode(mut_data, *ingest_ns) {
                        Ok(None) => Err(None),
                        Err(e) => Err(Some(e)),
                        Ok(Some(decoded)) => {
                            Ok(ValueAndMeta::from_parts(decoded, meta.clone()))
                            // TODO: avoid clone on last iterator element
                        }
                    }
                });
                let (port, payload) = match line_value {
                    Ok(decoded) => (port.unwrap_or(&Cow::from(OUT)).clone(), decoded),
                    Err(None) => continue,
                    Err(Some(e)) => (
                        Cow::from(ERR),
                        make_error(url, &e, stream_state.stream_id, pull_id),
                    ),
                };
                let event = build_event(
                    stream_state,
                    pull_id,
                    *ingest_ns,
                    payload,
                    origin_uri.clone(), // TODO: use split_last to avoid this clone for the last item
                    is_transactional,
                );
                res.push((port, event));
            }
            res
        }
        Err(e) => {
            // preprocessor error
            let err_payload = make_error(url, &e, stream_state.stream_id, pull_id);
            let event = build_event(
                stream_state,
                pull_id,
                *ingest_ns,
                err_payload,
                origin_uri,
                is_transactional,
            );
            vec![(Cow::from(ERR), event)]
        }
    }
}

/// build any number of `Event`s from a given Source Transport Unit (`data`)
/// preprocessor or codec errors are turned into events to the ERR port of the source/connector
#[allow(clippy::too_many_arguments)]
fn build_last_events(
    url: &TremorUrl,
    stream_state: &mut StreamState,
    ingest_ns: &mut u64,
    pull_id: u64,
    origin_uri: EventOriginUri,
    port: Option<&Cow<'static, str>>,
    meta: &Value<'static>,
    is_transactional: bool,
) -> Vec<(Cow<'static, str>, Event)> {
    match finish(stream_state.preprocessors.as_mut_slice(), url) {
        Ok(processed) => {
            let mut res = Vec::with_capacity(processed.len());
            for chunk in processed {
                let line_value = EventPayload::try_new::<Option<Error>, _>(chunk, |mut_data| {
                    match stream_state.codec.decode(mut_data, *ingest_ns) {
                        Ok(None) => Err(None),
                        Err(e) => Err(Some(e)),
                        Ok(Some(decoded)) => {
                            Ok(ValueAndMeta::from_parts(decoded, meta.clone()))
                            // TODO: avoid clone on last iterator element
                        }
                    }
                });
                let (port, payload) = match line_value {
                    Ok(decoded) => (port.unwrap_or(&Cow::from(OUT)).clone(), decoded),
                    Err(None) => continue,
                    Err(Some(e)) => (
                        Cow::from(ERR),
                        make_error(url, &e, stream_state.stream_id, pull_id),
                    ),
                };
                let event = build_event(
                    stream_state,
                    pull_id,
                    *ingest_ns,
                    payload,
                    origin_uri.clone(), // TODO: use split_last to avoid this clone for the last item
                    is_transactional,
                );
                res.push((port, event));
            }
            res
        }
        Err(e) => {
            // preprocessor error
            let err_payload = make_error(url, &e, stream_state.stream_id, pull_id);
            let event = build_event(
                stream_state,
                pull_id,
                *ingest_ns,
                err_payload,
                origin_uri,
                is_transactional,
            );
            vec![(Cow::from(ERR), event)]
        }
    }
}

/// create an error payload
fn make_error(
    connector_url: &TremorUrl,
    error: &Error,
    stream_id: u64,
    pull_id: u64,
) -> EventPayload {
    let e_string = error.to_string();
    let data = literal!({
        "error": e_string.clone(),
        "source": connector_url.to_string(),
        "stream_id": stream_id,
        "pull_id": pull_id
    });
    let meta = literal!({ "error": e_string });
    EventPayload::from(ValueAndMeta::from_parts(data, meta))
}

/// create an event
fn build_event(
    stream_state: &mut StreamState,
    pull_id: u64,
    ingest_ns: u64,
    payload: EventPayload,
    origin_uri: EventOriginUri,
    is_transactional: bool,
) -> Event {
    Event {
        id: stream_state.idgen.next_with_pull_id(pull_id),
        data: payload,
        ingest_ns,
        origin_uri: Some(origin_uri),
        transactional: is_transactional,
        ..Event::default()
    }
}<|MERGE_RESOLUTION|>--- conflicted
+++ resolved
@@ -27,15 +27,11 @@
 use crate::config::{
     self, Codec as CodecConfig, Connector as ConnectorConfig, Preprocessor as PreprocessorConfig,
 };
-<<<<<<< HEAD
-use crate::connectors::{ConnectorType, Context, Msg};
-=======
 use crate::connectors::{
     metrics::SourceReporter,
     utils::reconnect::{Attempt, ConnectionLostNotifier},
     ConnectorType, Context, Msg, QuiescenceBeacon, StreamDone,
 };
->>>>>>> 2aec31f1
 use crate::errors::{Error, Result};
 use crate::pdk::{RError, RResult};
 use crate::pipeline;
@@ -531,13 +527,8 @@
                 };
             }
             if reader.on_done(stream).await == StreamDone::ConnectorClosed {
-<<<<<<< HEAD
-                if let RErr(e) = ctx.notifier.notify().await {
-                    error!("[Connector::{}] Failed to notify connector: {}", ctx.url, e);
-=======
-                if let Err(e) = ctx.notifier().notify().await {
+                if let RErr(e) = ctx.notifier().notify().await {
                     error!("{} Failed to notify connector: {}", &ctx, e);
->>>>>>> 2aec31f1
                 };
             }
         });
@@ -557,14 +548,10 @@
     /// connector type
     pub(crate) connector_type: ConnectorType,
     /// The Quiescence Beacon
-<<<<<<< HEAD
-    pub quiescence_beacon: BoxedQuiescenceBeacon,
-=======
-    pub(crate) quiescence_beacon: QuiescenceBeacon,
+    pub(crate) quiescence_beacon: BoxedQuiescenceBeacon,
 
     /// tool to notify the connector when the connection is lost
     pub(crate) notifier: ConnectionLostNotifier,
->>>>>>> 2aec31f1
 }
 
 impl Display for SourceContext {
