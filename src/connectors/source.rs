// Copyright 2021, The Tremor Team
//
// Licensed under the Apache License, Version 2.0 (the "License");
// you may not use this file except in compliance with the License.
// You may obtain a copy of the License at
//
//     http://www.apache.org/licenses/LICENSE-2.0
//
// Unless required by applicable law or agreed to in writing, software
// distributed under the License is distributed on an "AS IS" BASIS,
// WITHOUT WARRANTIES OR CONDITIONS OF ANY KIND, either express or implied.
// See the License for the specific language governing permissions and
// limitations under the License.

#![allow(clippy::module_name_repetitions)]

use async_std::task;
use async_std::{channel::unbounded, future::timeout};
use std::collections::btree_map::Entry;
use std::collections::BTreeMap;
use std::fmt::Display;
<<<<<<< HEAD
use std::future;
use std::time::Duration;
=======
use std::time::{Duration, Instant};
>>>>>>> d036ee7b
use tremor_common::time::nanotime;
use tremor_script::{pdk::PdkEventPayload, EventPayload, ValueAndMeta};

use crate::config::{
    self, Codec as CodecConfig, Connector as ConnectorConfig, Preprocessor as PreprocessorConfig,
};
use crate::connectors::{ConnectorType, Context, Msg, QuiescenceBeacon};
use crate::errors::{Error, Result};
use crate::pdk::RResult;
use crate::pipeline;
use crate::preprocessor::{finish, make_preprocessors, preprocess, Preprocessors};
use crate::{
    codec::{self, Codec},
    pipeline::InputTarget,
};
use abi_stable::{
    rvec,
    std_types::{
        RBox, RCow, ROption,
        RResult::{RErr, ROk},
        RVec, Tuple2,
    },
    StableAbi,
};
use async_ffi::{BorrowingFfiFuture, FutureExt};
use async_std::channel::{bounded, Receiver, Sender, TryRecvError};
use beef::Cow;
use tremor_common::url::{
    ports::{ERR, OUT},
    TremorUrl,
};
use tremor_pipeline::{
    CbAction, Event, EventId, EventIdGenerator, EventOriginUri, DEFAULT_STREAM_ID,
};
use tremor_value::{literal, pdk::PdkValue, Value};
use value_trait::Builder;

use super::metrics::SourceReporter;
use super::quiescence::BoxedQuiescenceBeacon;
use super::{ConnectorContext, StreamDone};

/// The default poll interval for `try_recv` on channels in connectors
pub const DEFAULT_POLL_INTERVAL: u64 = 10;
/// A duration for the default poll interval
pub const DEFAULT_POLL_DURATION: Duration = Duration::from_millis(10);

#[derive(Debug)]
/// Messages a Source can receive
pub enum SourceMsg {
    /// connect a pipeline
    Link {
        /// port
        port: Cow<'static, str>,
        /// pipelines to connect
        pipelines: Vec<(TremorUrl, pipeline::Addr)>,
    },
    /// disconnect a pipeline from a port
    Unlink {
        /// port
        port: Cow<'static, str>,
        /// url of the pipeline
        id: TremorUrl,
    },
    /// connectivity is lost in the connector
    ConnectionLost,
    /// connectivity is re-established
    ConnectionEstablished,
    /// Circuit Breaker Contraflow Event
    Cb(CbAction, EventId),
    /// start the source
    Start,
    /// pause the source
    Pause,
    /// resume the source
    Resume,
    /// stop the source
    Stop(Sender<Result<()>>),
    /// drain the source - bears a sender for sending out a SourceDrained status notification
    Drain(Sender<Msg>),
}

/// reply from `Source::on_event`
#[repr(C)]
#[derive(Debug, StableAbi)]
pub enum SourceReply {
    /// A normal data event with a `Vec<u8>` for data
    Data {
        /// origin uri
        origin_uri: EventOriginUri,
        /// the data
        data: RVec<u8>,
        /// metadata associated with this data
        meta: ROption<PdkValue<'static>>,
        /// stream id of the data
        stream: u64,
        /// Port to send to, defaults to `out`
        port: ROption<RCow<'static, str>>,
    },
    /// an already structured event payload
    Structured {
        /// origin uri
        origin_uri: EventOriginUri,
<<<<<<< HEAD
        payload: PdkEventPayload,
=======
        /// payload
        payload: EventPayload,
        /// stream id
>>>>>>> d036ee7b
        stream: u64,
        /// Port to send to, defaults to `out`
        port: ROption<RCow<'static, str>>,
    },
    /// a bunch of separated `Vec<u8>` with optional metadata
    /// for when the source knows where boundaries are, maybe because it receives chunks already
    BatchData {
        /// origin uri
        origin_uri: EventOriginUri,
<<<<<<< HEAD
        batch_data: RVec<Tuple2<RVec<u8>, ROption<PdkValue<'static>>>>,
        /// Port to send to, defaults to `out`
        port: ROption<RCow<'static, str>>,
=======
        /// batched raw data with optional metadata
        batch_data: Vec<(Vec<u8>, Option<Value<'static>>)>,
        /// Port to send to, defaults to `out`
        port: Option<Cow<'static, str>>,
        /// stream id
>>>>>>> d036ee7b
        stream: u64,
    },
    /// A stream is opened
    StartStream(u64),
    /// A stream is closed
    /// This might result in additional events being flushed from
    /// preprocessors, that is why we have `origin_uri` and `meta`
    EndStream {
        /// origin uri
        origin_uri: EventOriginUri,
        /// stream id
        stream_id: u64,
<<<<<<< HEAD
        meta: ROption<PdkValue<'static>>,
=======
        /// optional metadata
        meta: Option<Value<'static>>,
>>>>>>> d036ee7b
    },
    /// no new data/event, wait for the given ms
    Empty(u64),
}

/// sender for source reply
pub type SourceReplySender = Sender<SourceReply>;

/// Alias for the FFI-safe dynamic source type
pub type BoxedRawSource = RawSource_TO<'static, RBox<()>>;

/// source part of a connector
#[abi_stable::sabi_trait]
pub trait RawSource: Send {
    /// Pulls an event from the source if one exists
    /// `idgen` is passed in so the source can inspect what event id it would get if it was producing 1 event from the pulled data
    fn pull_data(
        &mut self,
        pull_id: u64,
        ctx: &SourceContext,
    ) -> BorrowingFfiFuture<'_, RResult<SourceReply>>;
    /// This callback is called when the data provided from
    /// pull_event did not create any events, this is needed for
    /// linked sources that require a 1:1 mapping between requests
    /// and responses, we're looking at you REST
    fn on_no_events(
        &mut self,
        _pull_id: u64,
        _stream: u64,
        _ctx: &SourceContext,
    ) -> BorrowingFfiFuture<'_, RResult<()>> {
        future::ready(ROk(())).into_ffi()
    }

    /// Pulls custom metrics from the source
    fn metrics(&mut self, _timestamp: u64) -> RVec<PdkEventPayload> {
        rvec![]
    }

    ///////////////////////////
    /// lifecycle callbacks ///
    ///////////////////////////

    /// called when the source is started. This happens only once in the whole source lifecycle, before any other callbacks
    fn on_start(&mut self, _ctx: &SourceContext) -> BorrowingFfiFuture<'_, RResult<()>> {
        future::ready(ROk(())).into_ffi()
    }
    /// called when the source is explicitly paused as result of a user/operator interaction
    /// in contrast to `on_cb_close` which happens automatically depending on downstream pipeline or sink connector logic.
    fn on_pause(&mut self, _ctx: &SourceContext) -> BorrowingFfiFuture<'_, RResult<()>> {
        future::ready(ROk(())).into_ffi()
    }
    /// called when the source is explicitly resumed from being paused
    fn on_resume(&mut self, _ctx: &SourceContext) -> BorrowingFfiFuture<'_, RResult<()>> {
        future::ready(ROk(())).into_ffi()
    }
    /// called when the source is stopped. This happens only once in the whole source lifecycle, as the very last callback
    fn on_stop(&mut self, _ctx: &SourceContext) -> BorrowingFfiFuture<'_, RResult<()>> {
        future::ready(ROk(())).into_ffi()
    }

    // circuit breaker callbacks
    /// called when we receive a `close` Circuit breaker event from any connected pipeline
    /// Expected reaction is to pause receiving messages, which is handled automatically by the runtime
    /// Source implementations might want to close connections or signal a pause to the upstream entity it connects to if not done in the connector (the default)
    // TODO: add info of Cb event origin (port, origin_uri)?
    fn on_cb_close(&mut self, _ctx: &SourceContext) -> BorrowingFfiFuture<'_, RResult<()>> {
        future::ready(ROk(())).into_ffi()
    }
    /// Called when we receive a `open` Circuit breaker event from any connected pipeline
    /// This means we can start/continue polling this source for messages
    /// Source implementations might want to start establishing connections if not done in the connector (the default)
    fn on_cb_open(&mut self, _ctx: &SourceContext) -> BorrowingFfiFuture<'_, RResult<()>> {
        future::ready(ROk(())).into_ffi()
    }

    // guaranteed delivery callbacks
    /// an event has been acknowledged and can be considered delivered
    /// multiple acks for the same set of ids are always possible
    fn ack(&mut self, _stream_id: u64, _pull_id: u64) -> BorrowingFfiFuture<'_, RResult<()>> {
        future::ready(ROk(())).into_ffi()
    }
    /// an event has failed along its way and can be considered failed
    /// multiple fails for the same set of ids are always possible
    fn fail(&mut self, _stream_id: u64, _pull_id: u64) -> BorrowingFfiFuture<'_, RResult<()>> {
        future::ready(ROk(())).into_ffi()
    }

    // connectivity stuff
    /// called when connector lost connectivity
    fn on_connection_lost(&mut self, _ctx: &SourceContext) -> BorrowingFfiFuture<'_, RResult<()>> {
        future::ready(ROk(())).into_ffi()
    }
    /// called when connector re-established connectivity
    fn on_connection_established(
        &mut self,
        _ctx: &SourceContext,
    ) -> BorrowingFfiFuture<'_, RResult<()>> {
        future::ready(ROk(())).into_ffi()
    }

    /// Is this source transactional or can acks/fails be ignored
    fn is_transactional(&self) -> bool;
}

/// Source part of a connector.
///
/// Just like `Connector`, this wraps the FFI dynamic source with `abi_stable`
/// types so that it's easier to use with `std`. This may be removed in the
/// future for performance reasons.
pub struct Source(pub BoxedRawSource);
impl Source {
    #[inline]
    pub async fn pull_data(&mut self, pull_id: u64, ctx: &SourceContext) -> Result<SourceReply> {
        self.0
            .pull_data(pull_id, ctx)
            .await
            .map_err(Into::into) // RBoxError -> Box<dyn Error>
            .into() // RResult -> Result
    }
    #[inline]
    pub async fn on_no_events(
        &mut self,
        pull_id: u64,
        stream: u64,
        ctx: &SourceContext,
    ) -> Result<()> {
        self.0
            .on_no_events(pull_id, stream, ctx)
            .await
            .map_err(Into::into) // RBoxError -> Box<dyn Error>
            .into() // RResult -> Result
    }

    /// Pulls custom metrics from the source
    #[inline]
    pub fn metrics(&mut self, timestamp: u64) -> Vec<EventPayload> {
        self.0
            .metrics(timestamp)
            .into_iter()
            .map(Into::into)
            .collect()
    }

    #[inline]
    pub async fn on_start(&mut self, ctx: &SourceContext) -> Result<()> {
        self.0
            .on_start(ctx)
            .await
            .map_err(Into::into) // RBoxError -> Box<dyn Error>
            .into() // RResult -> Result
    }
    #[inline]
    pub async fn on_pause(&mut self, ctx: &SourceContext) -> Result<()> {
        self.0
            .on_pause(ctx)
            .await
            .map_err(Into::into) // RBoxError -> Box<dyn Error>
            .into() // RResult -> Result
    }
    #[inline]
    pub async fn on_resume(&mut self, ctx: &SourceContext) -> Result<()> {
        self.0
            .on_resume(ctx)
            .await
            .map_err(Into::into) // RBoxError -> Box<dyn Error>
            .into() // RResult -> Result
    }
    #[inline]
    pub async fn on_stop(&mut self, ctx: &SourceContext) -> Result<()> {
        self.0
            .on_stop(ctx)
            .await
            .map_err(Into::into) // RBoxError -> Box<dyn Error>
            .into() // RResult -> Result
    }

    #[inline]
    pub async fn on_cb_close(&mut self, ctx: &SourceContext) -> Result<()> {
        self.0
            .on_cb_close(ctx)
            .await
            .map_err(Into::into) // RBoxError -> Box<dyn Error>
            .into() // RResult -> Result
    }
    #[inline]
    pub async fn on_cb_open(&mut self, ctx: &SourceContext) -> Result<()> {
        self.0
            .on_cb_open(ctx)
            .await
            .map_err(Into::into) // RBoxError -> Box<dyn Error>
            .into() // RResult -> Result
    }

    #[inline]
    pub async fn ack(&mut self, stream_id: u64, pull_id: u64) -> Result<()> {
        self.0
            .ack(stream_id, pull_id)
            .await
            .map_err(Into::into) // RBoxError -> Box<dyn Error>
            .into() // RResult -> Result
    }
    #[inline]
    pub async fn fail(&mut self, stream_id: u64, pull_id: u64) -> Result<()> {
        self.0
            .fail(stream_id, pull_id)
            .await
            .map_err(Into::into) // RBoxError -> Box<dyn Error>
            .into() // RResult -> Result
    }

    #[inline]
    pub async fn on_connection_lost(&mut self, ctx: &SourceContext) -> Result<()> {
        self.0
            .on_connection_lost(ctx)
            .await
            .map_err(Into::into) // RBoxError -> Box<dyn Error>
            .into() // RResult -> Result
    }
    #[inline]
    pub async fn on_connection_established(&mut self, ctx: &SourceContext) -> Result<()> {
        self.0
            .on_connection_established(ctx)
            .await
            .map_err(Into::into) // RBoxError -> Box<dyn Error>
            .into() // RResult -> Result
    }

    #[inline]
    pub fn is_transactional(&self) -> bool {
        self.0.is_transactional()
    }
}

/// A source that receives `SourceReply` messages via a channel.
/// It does not handle acks/fails.
///
/// Connector implementations handling their stuff in a separate task can use the
/// channel obtained by `ChannelSource::sender()` to send `SourceReply`s to the
/// runtime.
pub struct ChannelSource {
    rx: Receiver<SourceReply>,
    tx: SourceReplySender,
    ctx: SourceContext,
}

impl ChannelSource {
    /// constructor
    pub fn new(ctx: SourceContext, qsize: usize) -> Self {
        let (tx, rx) = bounded(qsize);
        Self { rx, tx, ctx }
    }

    /// get the sender for the source
    /// FIXME: change the name
    pub fn runtime(&self) -> ChannelSourceRuntime {
        ChannelSourceRuntime {
            sender: self.tx.clone(),
            ctx: self.ctx.clone(),
        }
    }
}

///
#[async_trait::async_trait]
pub trait StreamReader: Send {
    /// reads from the source reader
    async fn read(&mut self, stream: u64) -> Result<SourceReply>;

    /// called when the reader is finished or encountered an error
    async fn on_done(&mut self, _stream: u64) -> StreamDone {
        StreamDone::StreamClosed
    }
}

/// FIXME: this needs renaming and docs
#[derive(Clone)]
pub struct ChannelSourceRuntime {
    sender: Sender<SourceReply>,
    ctx: SourceContext,
}

impl ChannelSourceRuntime {
    const READ_TIMEOUT_MS: Duration = Duration::from_millis(100);
    pub(crate) fn register_stream_reader<R>(
        &self,
        stream: u64,
        ctx: &ConnectorContext,
        mut reader: R,
    ) where
        R: StreamReader + 'static + std::marker::Sync,
    {
        let ctx = ctx.clone();
        let tx = self.sender.clone();
        task::spawn(async move {
            if tx.send(SourceReply::StartStream(stream)).await.is_err() {
                error!("[Connector::{}] Failed to start stream", ctx.url);
                return;
            };

            while ctx.quiescence_beacon.continue_reading().await {
                let sc_data = timeout(Self::READ_TIMEOUT_MS, reader.read(stream)).await;

                let sc_data = match sc_data {
                    Err(_) => continue,
                    Ok(Ok(d)) => d,
                    Ok(Err(e)) => {
                        error!("[Connector::{}] reader error: {}", ctx.url, e);
                        break;
                    }
                };
                let last = matches!(&sc_data, SourceReply::EndStream { .. });
                if tx.send(sc_data).await.is_err() || last {
                    break;
                };
            }
            if reader.on_done(stream).await == StreamDone::ConnectorClosed {
                if let RErr(e) = ctx.notifier.notify().await {
                    error!("[Connector::{}] Failed to notify connector: {}", ctx.url, e);
                };
            }
        });
    }
}

// TODO make fields private and add some nice methods
/// context for a source
#[repr(C)]
#[derive(Clone, StableAbi)]
pub struct SourceContext {
    /// connector uid
    pub uid: u64,
    /// connector url
    pub(crate) url: TremorUrl,

    /// connector type
    pub(crate) connector_type: ConnectorType,
    /// The Quiescence Beacon
    pub quiescence_beacon: BoxedQuiescenceBeacon,
}

impl Display for SourceContext {
    fn fmt(&self, f: &mut std::fmt::Formatter<'_>) -> std::fmt::Result {
        write!(f, "[Source::{}]", &self.url)
    }
}

impl Context for SourceContext {
    fn url(&self) -> &TremorUrl {
        &self.url
    }
}

/// address of a source
#[derive(Clone, Debug)]
pub struct SourceAddr {
    /// the actual address
    pub addr: Sender<SourceMsg>,
}

impl SourceAddr {
    /// send a message
    ///
    /// # Errors
    ///  * If sending failed
    pub async fn send(&self, msg: SourceMsg) -> Result<()> {
        Ok(self.addr.send(msg).await?)
    }
}

/// Builder for the SourceManager
#[allow(clippy::module_name_repetitions)]
pub struct SourceManagerBuilder {
    qsize: usize,
    streams: Streams,
    source_metrics_reporter: SourceReporter,
}

impl SourceManagerBuilder {
    /// queue size configured by the tremor runtime
    pub fn qsize(&self) -> usize {
        self.qsize
    }

<<<<<<< HEAD
    pub fn spawn(self, source: Source, ctx: SourceContext) -> Result<SourceAddr> {
=======
    /// spawn a Manager with the given source implementation
    pub fn spawn<S>(self, source: S, ctx: SourceContext) -> Result<SourceAddr>
    where
        S: Source + Send + 'static,
    {
>>>>>>> d036ee7b
        // We use a unbounded channel for counterflow, while an unbounded channel seems dangerous
        // there is soundness to this.
        // The unbounded channel ensures that on counterflow we never have to block, or in other
        // words that sinks or pipelines sending data backwards always can progress past
        // the sending.
        // This prevents a deadlock where the pipeline is waiting for a full channel to send data to
        // the source and the source is waiting for a full channel to send data to the pipeline.
        // We prevent unbounded growth by two mechanisms:
        // 1) counterflow is ALWAYS and ONLY created in response to a message
        // 2) we always process counterflow prior to forward flow
        //
        // As long as we have counterflow messages to process, and channel size is growing we do
        // not process any forward flow. Without forward flow we stave the counterflow ensuring that
        // the counterflow channel is always bounded by the forward flow in a 1:N relationship where
        // N is the maximum number of counterflow events a single event can trigger.
        // N is normally < 1.
        //
        // In other words, DO NOT REMOVE THE UNBOUNDED QUEUE, it will lead to deadlocks where
        // the pipeline is waiting for the source to process contraflow and the source waits for
        // the pipeline to process forward flow.

        let name = ctx.url.short_id("c-src"); // connector source
        let (source_tx, source_rx) = unbounded();
        let source_addr = SourceAddr { addr: source_tx };
        let manager = SourceManager::new(source, ctx, self, source_rx, source_addr.clone());
        // spawn manager task
        task::Builder::new().name(name).spawn(manager.run())?;

        Ok(source_addr)
    }
}

/// create a builder for a `SourceManager`.
/// with the generic information available in the connector
/// the builder then in a second step takes the source specific information to assemble and spawn the actual `SourceManager`.
pub fn builder(
    connector_uid: u64,
    config: &ConnectorConfig,
    connector_default_codec: &str,
    qsize: usize,
    source_metrics_reporter: SourceReporter,
) -> Result<SourceManagerBuilder> {
    let preprocessor_configs = config.preprocessors.clone().unwrap_or_default();
    let codec_config = config
        .codec
        .clone()
        .unwrap_or_else(|| CodecConfig::from(connector_default_codec));
    let streams = Streams::new(connector_uid, codec_config, preprocessor_configs)?;

    Ok(SourceManagerBuilder {
        qsize,
        streams,
        source_metrics_reporter,
    })
}

/// maintaining stream state
// TODO: there is optimization potential here for reusing codec and preprocessors after a stream got ended
struct Streams {
    uid: u64,
    codec_config: CodecConfig,
    preprocessor_configs: Vec<PreprocessorConfig>,
    states: BTreeMap<u64, StreamState>,
}

impl Streams {
    /// constructor
    fn new(
        uid: u64,
        codec_config: config::Codec,
        preprocessor_configs: Vec<PreprocessorConfig>,
    ) -> Result<Self> {
        let default = Self::build_stream(
            uid,
            DEFAULT_STREAM_ID,
            &codec_config,
            preprocessor_configs.as_slice(),
        )?;
        let mut states = BTreeMap::new();
        states.insert(DEFAULT_STREAM_ID, default);
        Ok(Self {
            uid,
            codec_config,
            preprocessor_configs,
            states,
        })
    }

    /// start a new stream if no such stream exists yet
    /// do nothing if the stream already exists
    fn start_stream(&mut self, stream_id: u64) -> Result<()> {
        if let Entry::Vacant(e) = self.states.entry(stream_id) {
            let state = Self::build_stream(
                self.uid,
                stream_id,
                &self.codec_config,
                self.preprocessor_configs.as_slice(),
            )?;
            e.insert(state);
        }
        Ok(())
    }

    /// end a stream
    fn end_stream(&mut self, stream_id: u64) -> Option<StreamState> {
        self.states.remove(&stream_id)
    }

    /// get or create a stream
    fn get_or_create_stream(&mut self, stream_id: u64) -> Result<&mut StreamState> {
        Ok(match self.states.entry(stream_id) {
            Entry::Occupied(e) => e.into_mut(),
            Entry::Vacant(e) => {
                let state = Self::build_stream(
                    self.uid,
                    stream_id,
                    &self.codec_config,
                    &self.preprocessor_configs,
                )?;
                e.insert(state)
            }
        })
    }

    /// build a stream
    fn build_stream(
        connector_uid: u64,
        stream_id: u64,
        codec_config: &CodecConfig,
        preprocessor_configs: &[PreprocessorConfig],
    ) -> Result<StreamState> {
        let codec = codec::resolve(codec_config)?;
        let preprocessors = make_preprocessors(preprocessor_configs)?;
        let idgen = EventIdGenerator::with_stream(connector_uid, stream_id);
        Ok(StreamState {
            stream_id,
            idgen,
            codec,
            preprocessors,
        })
    }
}

/// everything that is scoped to a single stream
struct StreamState {
    stream_id: u64,
    idgen: EventIdGenerator,
    codec: Box<dyn Codec>,
    preprocessors: Preprocessors,
}

/// possible states of a source implementation
#[derive(Debug, PartialEq)]
enum SourceState {
    Initialized,
    Running,
    Paused,
    Draining,
    Drained,
    Stopped,
}

impl SourceState {
    /// returns true if the runtime should pull the source for new data in this state
    fn should_pull_data(&self) -> bool {
        *self == SourceState::Running || *self == SourceState::Draining
    }
}

// FIXME: make prettier or avoid duplication in pdk mod? It's a bit out of place
// for now.
fn conv_cow_str(cow: RCow<str>) -> beef::Cow<str> {
    let cow: std::borrow::Cow<str> = cow.into();
    cow.into()
}

/// entity driving the source task
/// and keeping the source state around
pub(crate) struct SourceManager {
    source: Source,
    ctx: SourceContext,
    rx: Receiver<SourceMsg>,
    addr: SourceAddr,
    pipelines_out: Vec<(TremorUrl, pipeline::Addr)>,
    pipelines_err: Vec<(TremorUrl, pipeline::Addr)>,
    streams: Streams,
    metrics_reporter: SourceReporter,
    // `Paused` is used for both explicitly pausing and CB close/open
    // this way we can explicitly resume a Cb triggered source if need be
    // but also an explicitly paused source might receive a Cb open and continue sending data :scream:
    state: SourceState,
    pull_wait_start: Option<Instant>,
    pull_wait: Duration,
    is_transactional: bool,
    connector_channel: Option<Sender<Msg>>,
    expected_drained: usize,
    pull_counter: u64,
    cb_open_received: bool,
}

/// control flow enum
#[derive(Debug, Clone, Copy, PartialEq, Eq)]
enum Control {
    Continue,
    Terminate,
}

<<<<<<< HEAD
impl SourceManager {
=======
impl<S> SourceManager<S>
where
    S: Source,
{
    /// constructor
>>>>>>> d036ee7b
    fn new(
        source: Source,
        ctx: SourceContext,
        builder: SourceManagerBuilder,
        rx: Receiver<SourceMsg>,
        addr: SourceAddr,
    ) -> Self {
        let SourceManagerBuilder {
            streams,
            source_metrics_reporter,
            ..
        } = builder;
        let is_transactional = source.is_transactional();

        Self {
            source,
            ctx,
            rx,
            addr,
            streams,
            metrics_reporter: source_metrics_reporter,
            pipelines_out: Vec::with_capacity(1),
            pipelines_err: Vec::with_capacity(1),
            state: SourceState::Initialized,
            pull_wait_start: None,
            pull_wait: DEFAULT_POLL_DURATION,
            is_transactional,
            connector_channel: None,
            expected_drained: 0,
            pull_counter: 0,
            cb_open_received: false,
        }
    }

    /// we wait for control plane messages iff
    ///
    /// - we are paused
    /// - we have some control plane messages (here we don't need to wait)
    /// - if we have no pipelines connected
    fn needs_control_plane_msg(&self) -> bool {
        matches!(self.state, SourceState::Paused | SourceState::Initialized)
            || !self.rx.is_empty()
            || self.pipelines_out.is_empty()
    }

    /// Handle a control plane message
    async fn handle_control_plane_msg(&mut self, msg: SourceMsg) -> Result<Control> {
        use SourceState::{Drained, Draining, Initialized, Paused, Running, Stopped};

        match msg {
            SourceMsg::Link {
                port,
                mut pipelines,
            } => {
                let pipes = if port.eq_ignore_ascii_case(OUT) {
                    &mut self.pipelines_out
                } else if port.eq_ignore_ascii_case(ERR) {
                    &mut self.pipelines_err
                } else {
                    error!("{} Tried to connect to invalid port: {}", &self.ctx, &port);
                    return Ok(Control::Continue);
                };
                for (pipeline_url, p) in &pipelines {
                    self.ctx.log_err(
                        p.send_mgmt(pipeline::MgmtMsg::ConnectInput {
                            input_url: self.ctx.url.clone(),
                            target: InputTarget::Source(self.addr.clone()),
                            is_transactional: self.is_transactional,
                        })
                        .await,
                        &format!("Failed sending ConnectInput to pipeline {}", pipeline_url),
                    );
                }
                pipes.append(&mut pipelines);
                Ok(Control::Continue)
            }
            SourceMsg::Unlink { id, port } => {
                let pipelines = if port.eq_ignore_ascii_case(OUT) {
                    &mut self.pipelines_out
                } else if port.eq_ignore_ascii_case(ERR) {
                    &mut self.pipelines_err
                } else {
                    error!(
                        "[Source::{}] Tried to disconnect from an invalid port: {}",
                        &self.ctx.url, &port
                    );
                    return Ok(Control::Continue);
                };
                pipelines.retain(|(url, _)| url == &id);
                if self.pipelines_out.is_empty() && self.pipelines_err.is_empty() {
                    self.ctx.log_err(
                        self.source.on_stop(&self.ctx).await,
                        "on_stop after unlinking failed",
                    );
                    return Ok(Control::Terminate);
                }
                Ok(Control::Continue)
            }
            SourceMsg::Start if self.state == Initialized => {
                info!("{} Starting...", &self.ctx);
                self.state = Running;
                self.ctx
                    .log_err(self.source.on_start(&self.ctx).await, "on_start failed");

                if let Err(e) = self.send_signal(Event::signal_start(self.ctx.uid)).await {
                    error!(
                        "[Source::{}] Error sending start signal: {}",
                        &self.ctx.url, e
                    );
                }
                Ok(Control::Continue)
            }
            SourceMsg::Start => {
                info!(
                    "{} Ignoring Start msg in {:?} state",
                    &self.ctx, &self.state
                );
                Ok(Control::Continue)
            }
            SourceMsg::Resume if self.state == Paused => {
                self.state = Running;
                self.ctx
                    .log_err(self.source.on_resume(&self.ctx).await, "on_resume failed");
                Ok(Control::Continue)
            }
            SourceMsg::Resume => {
                info!(
                    "[Source::{}] Ignoring Resume msg in {:?} state",
                    &self.ctx.url, &self.state
                );
                Ok(Control::Continue)
            }
            SourceMsg::Pause if self.state == Running => {
                // TODO: execute pause strategy chosen by source / connector / configured by user
                info!("[Source::{}] Paused.", self.ctx.url);
                self.state = Paused;
                self.ctx
                    .log_err(self.source.on_pause(&self.ctx).await, "on_pause failed");
                Ok(Control::Continue)
            }
            SourceMsg::Pause => {
                info!(
                    "[Source::{}] Ignoring Pause msg in {:?} state",
                    &self.ctx.url, &self.state
                );
                Ok(Control::Continue)
            }
            SourceMsg::Stop(sender) => {
                info!("{} Stopping...", &self.ctx);
                self.state = Stopped;
                self.ctx.log_err(
                    sender.send(self.source.on_stop(&self.ctx).await).await,
                    "Error sending Stop reply",
                );
                Ok(Control::Terminate)
            }
            SourceMsg::Drain(_sender) if self.state == Draining => {
                info!(
                    "[Source::{}] Ignoring incoming Drain message in {:?} state",
                    &self.ctx.url, &self.state
                );
                Ok(Control::Continue)
            }
            SourceMsg::Drain(sender) if self.state == Drained => {
                if sender.send(Msg::SourceDrained).await.is_err() {
                    error!(
                        "[Source::{}] Error sending SourceDrained message",
                        &self.ctx.url
                    );
                }
                Ok(Control::Continue)
            }
            SourceMsg::Drain(drained_sender) => {
                // At this point the connector has advised all reading from external connections to stop via the `QuiescenceBeacon`
                // We change the source state to `Draining` and wait for `SourceReply::Empty` as we drain out everything that might be in flight
                // when reached the `Empty` point, we emit the `Drain` signal and wait for the CB answer (one for each connected pipeline)
                if self.pipelines_out.is_empty() && self.pipelines_err.is_empty() {
                    self.ctx.log_err(
                        drained_sender.send(Msg::SourceDrained).await,
                        "sending SourceDrained message failed",
                    );
                    self.state = Drained;
                } else {
                    self.connector_channel = Some(drained_sender);
                    self.state = Draining;
                }
                Ok(Control::Continue)
            }
            SourceMsg::ConnectionLost => {
                self.ctx.log_err(
                    self.source.on_connection_lost(&self.ctx).await,
                    "on_connection_lost failed",
                );
                Ok(Control::Continue)
            }
            SourceMsg::ConnectionEstablished => {
                self.ctx.log_err(
                    self.source.on_connection_established(&self.ctx).await,
                    "on_connection_established failed",
                );
                Ok(Control::Continue)
            }
            SourceMsg::Cb(CbAction::Fail, id) => {
                if let Some((stream_id, id)) = id.get_min_by_source(self.ctx.uid) {
                    self.ctx
                        .log_err(self.source.fail(stream_id, id).await, "fail failed");
                }
                Ok(Control::Continue)
            }
            SourceMsg::Cb(CbAction::Ack, id) => {
                if let Some((stream_id, id)) = id.get_max_by_source(self.ctx.uid) {
                    self.ctx
                        .log_err(self.source.ack(stream_id, id).await, "ack failed");
                }
                Ok(Control::Continue)
            }
            SourceMsg::Cb(CbAction::Close, _id) => {
                // TODO: execute pause strategy chosen by source / connector / configured by user
                info!("[Source::{}] Circuit Breaker: Close.", self.ctx.url);
                let res = self.source.on_cb_close(&self.ctx).await;
                self.ctx.log_err(res, "on_cb_close failed");
                self.state = Paused;
                Ok(Control::Continue)
            }
            SourceMsg::Cb(CbAction::Open, _id) => {
                // FIXME: only start polling for data if we received at least 1 CbAction::Open
                info!("[Source::{}] Circuit Breaker: Open.", self.ctx.url);
                self.cb_open_received = true;
                self.ctx
                    .log_err(self.source.on_cb_open(&self.ctx).await, "on_cb_open failed");
                // avoid a race condition where the necessary start routine wasnt executed
                // because a `CbAction::Open` was there first, and thus the `Start` msg was ignored
                if self.state != Initialized {
                    self.state = Running;
                }
                Ok(Control::Continue)
            }
            SourceMsg::Cb(CbAction::Drained(uid), _id) => {
                debug!("[Source::{}] Drained request for {}", self.ctx.url, uid);
                // only account for Drained CF which we caused
                // as CF is sent back the DAG to all destinations
                if uid == self.ctx.uid {
                    self.expected_drained = self.expected_drained.saturating_sub(1);
                    debug!(
                        "[Source::{}] Drained this is us! we still have {} drains to go",
                        self.ctx.url, self.expected_drained
                    );
                    if self.expected_drained == 0 {
                        // we received 1 drain CB event per connected pipeline (hopefully)
                        if let Some(connector_channel) = self.connector_channel.as_ref() {
                            debug!(
                                "[Source::{}] Drain completed, sending data now!",
                                self.ctx.url
                            );
                            if connector_channel.send(Msg::SourceDrained).await.is_err() {
                                error!(
                                    "[Source::{}] Error sending SourceDrained message to Connector",
                                    &self.ctx.url
                                );
                            }
                        }
                    }
                }
                Ok(Control::Continue)
            }
            SourceMsg::Cb(CbAction::None, _id) => Ok(Control::Continue),
        }
    }

    /// send a signal to all connected pipelines
    async fn send_signal(&mut self, signal: Event) -> Result<()> {
        for (_url, addr) in self.pipelines_out.iter().chain(self.pipelines_err.iter()) {
            addr.send(Box::new(pipeline::Msg::Signal(signal.clone())))
                .await?;
        }
        Ok(())
    }

    /// send events to pipelines
    async fn route_events(&mut self, events: Vec<(Cow<'static, str>, Event)>) -> bool {
        let mut send_error = false;

        for (port, event) in events {
            let pipelines = if port.eq_ignore_ascii_case(OUT) {
                self.metrics_reporter.increment_out();
                &mut self.pipelines_out
            } else if port.eq_ignore_ascii_case(ERR) {
                self.metrics_reporter.increment_err();
                &mut self.pipelines_err
            } else {
                error!(
                    "[Source::{}] Trying to send event to invalid port: {}",
                    &self.ctx.url, &port
                );
                continue;
            };

            // flush metrics reporter or similar
            if let Some(t) = self.metrics_reporter.periodic_flush(event.ingest_ns) {
                self.metrics_reporter
                    .send_source_metrics(self.source.metrics(t));
            }

            if let Some((last, pipelines)) = pipelines.split_last_mut() {
                for (pipe_url, addr) in pipelines {
                    if let Some(input) = pipe_url.instance_port() {
                        if let Err(e) = addr
                            .send(Box::new(pipeline::Msg::Event {
                                input: input.to_string().into(),
                                event: event.clone(),
                            }))
                            .await
                        {
                            error!(
                                "[Source::{}] Failed to send event {} to pipeline {}: {}",
                                &self.ctx.url, &event.id, &pipe_url, e
                            );
                            send_error = true;
                        }
                    } else {
                        // INVALID pipeline URL - this should not happen
                        error!(
                            "[Source::{}] Cannot send event to invalid Pipeline URL: {}",
                            &self.ctx.url, &pipe_url
                        );
                        send_error = true;
                    }
                }

                if let Some(input) = last.0.instance_port() {
                    if let Err(e) = last
                        .1
                        .send(Box::new(pipeline::Msg::Event {
                            input: input.to_string().into(),
                            event,
                        }))
                        .await
                    {
                        error!(
                            "[Source::{}] Failed to send event to pipeline {}: {}",
                            &self.ctx.url, &last.0, e
                        );
                        send_error = true;
                    }
                } else {
                    // INVALID pipeline URL - this should not happen
                    error!(
                        "[Source::{}] Cannot send event to invalid Pipeline URL: {}",
                        &self.ctx.url, &last.0
                    );
                    send_error = true;
                }
            } else {
                // NO PIPELINES TO SEND THE EVENT TO
                // handle with ack if event is transactional
                // FIXME: discuss dead-letter behaviour for events going nowhere
                // if event.transactional {
                //     self.source.ack(stream_id, pull_id).await;
                // }
            }
        }
        send_error
    }

    /// should this manager pull data from its source?
    fn should_pull_data(&mut self) -> bool {
        let needs_to_wait = if let Some(pull_wait_start) = self.pull_wait_start {
            if pull_wait_start.elapsed() > self.pull_wait {
                self.pull_wait_start = None;
                false
            } else {
                true
            }
        } else {
            false
        };
        !needs_to_wait
            && self.state.should_pull_data()
            && !self.pipelines_out.is_empty()
            && self.cb_open_received
    }

    /// handle data from the source
    async fn handle_data(&mut self, data: Result<SourceReply>) -> Result<()> {
        let data = match data {
            Ok(d) => d,
            Err(e) => {
                warn!("{} Error pulling data: {}", &self.ctx, e);
                // TODO: increment error metric
                // FIXME: emit event to err port
                return Ok(());
            }
        };
        match data {
            SourceReply::Data {
                origin_uri,
                data,
                meta,
                stream,
                port,
            } => {
                let mut ingest_ns = nanotime();
                let stream_state = self.streams.get_or_create_stream(stream)?; // we fail if we cannot create a stream (due to misconfigured codec, preprocessors, ...) (should not happen)
                let port: Option<Cow<str>> = port.map(conv_cow_str).into();
                let meta: Option<Value> = meta.map(Value::from).into();
                let results = build_events(
                    &self.ctx.url,
                    stream_state,
                    &mut ingest_ns,
                    self.pull_counter,
                    origin_uri.into(),
                    port.as_ref(),
                    data.into(),
                    &meta.unwrap_or_else(Value::object),
                    self.is_transactional,
                );
                if results.is_empty() {
                    if let Err(e) = self
                        .source
                        .on_no_events(self.pull_counter, stream, &self.ctx)
                        .await
                    {
                        error!(
                            "[Source::{}] Error on no events callback: {}",
                            &self.ctx.url, e
                        );
                    }
                } else {
                    let error = self.route_events(results).await;
                    if error {
                        self.ctx.log_err(
                            self.source.fail(stream, self.pull_counter).await,
                            "fail upon error sending events from data source reply failed",
                        );
                    }
                }
            }
            SourceReply::BatchData {
                origin_uri,
                batch_data,
                stream,
                port,
            } => {
                let mut ingest_ns = nanotime();
                let stream_state = self.streams.get_or_create_stream(stream)?; // we only error here due to misconfigured codec etc
                let connector_url = &self.ctx.url;

                let port: Option<Cow<str>> = port.map(conv_cow_str).into();
                let mut results = Vec::with_capacity(batch_data.len()); // assuming 1:1 mapping
                for Tuple2(data, meta) in batch_data {
                    let meta: Option<Value> = meta.map(Value::from).into();
                    let mut events = build_events(
                        connector_url,
                        stream_state,
                        &mut ingest_ns,
                        self.pull_counter,
                        origin_uri.clone().into(), // TODO: use split_last on batch_data to avoid last clone
                        port.as_ref(),
                        data.into(),
                        &meta.unwrap_or_else(Value::object),
                        self.is_transactional,
                    );
                    results.append(&mut events);
                }
                if results.is_empty() {
                    if let Err(e) = self
                        .source
                        .on_no_events(self.pull_counter, stream, &self.ctx)
                        .await
                    {
                        error!(
                            "[Source::{}] Error on no events callback: {}",
                            &self.ctx.url, e
                        );
                    }
                } else {
                    let error = self.route_events(results).await;
                    if error {
                        self.ctx.log_err(
                            self.source.fail(stream, self.pull_counter).await,
                            "fail upon error sending events from batched data source reply failed",
                        );
                    }
                }
            }
            SourceReply::Structured {
                origin_uri,
                payload,
                stream,
                port,
            } => {
                let ingest_ns = nanotime();
                let stream_state = self.streams.get_or_create_stream(stream)?;
                let event = build_event(
                    stream_state,
                    self.pull_counter,
                    ingest_ns,
                    EventPayload::from(payload),
                    origin_uri.into(),
                    self.is_transactional,
                );

                let port: Cow<'static, str> = port.map(conv_cow_str).unwrap_or(Cow::from(OUT));

                let error = self.route_events(vec![(port, event)]).await;
                if error {
                    self.ctx.log_err(
                        self.source.fail(stream, self.pull_counter).await,
                        "fail upon error sending events from structured data source reply failed",
                    );
                }
            }
            SourceReply::StartStream(stream_id) => {
                debug!("[Source::{}] Starting stream {}", &self.ctx.url, stream_id);
                self.streams.start_stream(stream_id)?; // failing here only due to misconfig, in that case, bail out, #yolo
            }
            SourceReply::EndStream {
                origin_uri,
                meta,
                stream_id,
            } => {
                // FIXME: this is new and probably won't compile
                debug!("[Source::{}] Ending stream {}", &self.ctx.url, stream_id);
                let mut ingest_ns = nanotime();
                if let Some(mut stream_state) = self.streams.end_stream(stream_id) {
                    let results = build_last_events(
                        &self.ctx.url,
                        &mut stream_state,
                        &mut ingest_ns,
                        self.pull_counter,
                        origin_uri.into(),
                        None,
                        &meta.map(Into::into).unwrap_or_else(Value::object),
                        self.is_transactional,
                    );
                    if results.is_empty() {
                        if let Err(e) = self
                            .source
                            .on_no_events(self.pull_counter, stream_id, &self.ctx)
                            .await
                        {
                            error!(
                                "[Source::{}] Error on no events callback: {}",
                                &self.ctx.url, e
                            );
                        }
                    } else {
                        let error = self.route_events(results).await;
                        if error {
                            self.ctx.log_err(
                                self.source.fail(stream_id, self.pull_counter).await,
                                "fail upon error sending events from endstream source reply failed",
                            );
                        }
                    }
                }
            }
            SourceReply::Empty(wait_ms) => {
                if self.state == SourceState::Draining {
                    // this source has been fully drained
                    self.state = SourceState::Drained;
                    // send Drain signal
                    let signal = Event::signal_drain(self.ctx.uid);
                    if let Err(e) = self.send_signal(signal).await {
                        error!(
                            "[Source::{}] Error sending DRAIN signal: {}",
                            &self.ctx.url, e
                        );
                    }
                    // if we get a disconnect in between we might never receive every drain CB
                    // but we will stop everything forcefully after a certain timeout at some point anyways
                    // TODO: account for all connector uids that sent some Cb to us upon startup or so, to get the real number to wait for
                    // otherwise there are cases (branching etc. where quiescence also would be too quick)
                    self.expected_drained = self.pipelines_err.len() + self.pipelines_out.len();
                    debug!(
                        "[Source::{}] We are looking to drain {} connections.",
                        self.ctx.url, self.expected_drained
                    );
                } else {
                    // set the timer for the given ms
                    self.pull_wait_start = Some(Instant::now());
                    self.pull_wait = Duration::from_millis(wait_ms);
                }
            }
        }
        Ok(())
    }

    /// returns `Ok(Control::Terminate)` if this source should be terminated
    #[allow(clippy::too_many_lines)]
    async fn control_plane(&mut self) -> Result<Control> {
        loop {
            if !self.needs_control_plane_msg() {
                return Ok(Control::Continue);
            }
            if let Ok(msg) = self.rx.recv().await {
                if self.handle_control_plane_msg(msg).await? == Control::Terminate {
                    return Ok(Control::Terminate);
                }
            }
        }
    }
    /// the source task
    ///
    /// handling control plane and data plane in a loop
    // TODO: data plane
    #[allow(clippy::too_many_lines)]
    async fn run(mut self) -> Result<()> {
        // this one serves as simple counter for our pulls from the source
        // we expect 1 source transport unit (stu) per pull, so this counter is equivalent to a stu counter
        // it is not unique per stream only, but per source
        loop {
            // FIXME: change reply from true/false to something descriptive like enum {Stop Continue} or the rust controlflow thingy
            if self.control_plane().await? == Control::Terminate {
                // source has been stopped, lets stop running here
                debug!("[Source::{}] Terminating source task...", self.ctx.url);
                return Ok(());
            }

            if self.should_pull_data() {
                let data = self.source.pull_data(self.pull_counter, &self.ctx).await;
                self.pull_counter += 1;
                self.handle_data(data).await?;
            };
            if self.pull_wait_start.is_some() {
                // sleep for a quick 10ms in order to stay responsive
                task::sleep(DEFAULT_POLL_DURATION.min(self.pull_wait)).await;
            }
        }
    }
}

/// source manager functions moved out

/// build any number of `Event`s from a given Source Transport Unit (`data`)
/// preprocessor or codec errors are turned into events to the ERR port of the source/connector
#[allow(clippy::too_many_arguments)]
fn build_events(
    url: &TremorUrl,
    stream_state: &mut StreamState,
    ingest_ns: &mut u64,
    pull_id: u64,
    origin_uri: EventOriginUri,
    port: Option<&Cow<'static, str>>,
    data: Vec<u8>,
    meta: &Value<'static>,
    is_transactional: bool,
) -> Vec<(Cow<'static, str>, Event)> {
    match preprocess(
        stream_state.preprocessors.as_mut_slice(),
        ingest_ns,
        data,
        url,
    ) {
        Ok(processed) => {
            let mut res = Vec::with_capacity(processed.len());
            for chunk in processed {
                let line_value = EventPayload::try_new::<Option<Error>, _>(chunk, |mut_data| {
                    match stream_state.codec.decode(mut_data, *ingest_ns) {
                        Ok(None) => Err(None),
                        Err(e) => Err(Some(e)),
                        Ok(Some(decoded)) => {
                            Ok(ValueAndMeta::from_parts(decoded, meta.clone()))
                            // TODO: avoid clone on last iterator element
                        }
                    }
                });
                let (port, payload) = match line_value {
                    Ok(decoded) => (port.unwrap_or(&Cow::from(OUT)).clone(), decoded),
                    Err(None) => continue,
                    Err(Some(e)) => (
                        Cow::from(ERR),
                        make_error(url, &e, stream_state.stream_id, pull_id),
                    ),
                };
                let event = build_event(
                    stream_state,
                    pull_id,
                    *ingest_ns,
                    payload,
                    origin_uri.clone(), // TODO: use split_last to avoid this clone for the last item
                    is_transactional,
                );
                res.push((port, event));
            }
            res
        }
        Err(e) => {
            // preprocessor error
            let err_payload = make_error(url, &e, stream_state.stream_id, pull_id);
            let event = build_event(
                stream_state,
                pull_id,
                *ingest_ns,
                err_payload,
                origin_uri,
                is_transactional,
            );
            vec![(Cow::from(ERR), event)]
        }
    }
}

/// build any number of `Event`s from a given Source Transport Unit (`data`)
/// preprocessor or codec errors are turned into events to the ERR port of the source/connector
#[allow(clippy::too_many_arguments)]
fn build_last_events(
    url: &TremorUrl,
    stream_state: &mut StreamState,
    ingest_ns: &mut u64,
    pull_id: u64,
    origin_uri: EventOriginUri,
    port: Option<&Cow<'static, str>>,
    meta: &Value<'static>,
    is_transactional: bool,
) -> Vec<(Cow<'static, str>, Event)> {
    match finish(stream_state.preprocessors.as_mut_slice(), url) {
        Ok(processed) => {
            let mut res = Vec::with_capacity(processed.len());
            for chunk in processed {
                let line_value = EventPayload::try_new::<Option<Error>, _>(chunk, |mut_data| {
                    match stream_state.codec.decode(mut_data, *ingest_ns) {
                        Ok(None) => Err(None),
                        Err(e) => Err(Some(e)),
                        Ok(Some(decoded)) => {
                            Ok(ValueAndMeta::from_parts(decoded, meta.clone()))
                            // TODO: avoid clone on last iterator element
                        }
                    }
                });
                let (port, payload) = match line_value {
                    Ok(decoded) => (port.unwrap_or(&Cow::from(OUT)).clone(), decoded),
                    Err(None) => continue,
                    Err(Some(e)) => (
                        Cow::from(ERR),
                        make_error(url, &e, stream_state.stream_id, pull_id),
                    ),
                };
                let event = build_event(
                    stream_state,
                    pull_id,
                    *ingest_ns,
                    payload,
                    origin_uri.clone(), // TODO: use split_last to avoid this clone for the last item
                    is_transactional,
                );
                res.push((port, event));
            }
            res
        }
        Err(e) => {
            // preprocessor error
            let err_payload = make_error(url, &e, stream_state.stream_id, pull_id);
            let event = build_event(
                stream_state,
                pull_id,
                *ingest_ns,
                err_payload,
                origin_uri,
                is_transactional,
            );
            vec![(Cow::from(ERR), event)]
        }
    }
}

/// create an error payload
fn make_error(
    connector_url: &TremorUrl,
    error: &Error,
    stream_id: u64,
    pull_id: u64,
) -> EventPayload {
    let e_string = error.to_string();
    let data = literal!({
        "error": e_string.clone(),
        "source": connector_url.to_string(),
        "stream_id": stream_id,
        "pull_id": pull_id
    });
    let meta = literal!({ "error": e_string });
    EventPayload::from(ValueAndMeta::from_parts(data, meta))
}

/// create an event
fn build_event(
    stream_state: &mut StreamState,
    pull_id: u64,
    ingest_ns: u64,
    payload: EventPayload,
    origin_uri: EventOriginUri,
    is_transactional: bool,
) -> Event {
    Event {
        id: stream_state.idgen.next_with_pull_id(pull_id),
        data: payload,
        ingest_ns,
        origin_uri: Some(origin_uri),
        transactional: is_transactional,
        ..Event::default()
    }
}<|MERGE_RESOLUTION|>--- conflicted
+++ resolved
@@ -19,12 +19,8 @@
 use std::collections::btree_map::Entry;
 use std::collections::BTreeMap;
 use std::fmt::Display;
-<<<<<<< HEAD
 use std::future;
-use std::time::Duration;
-=======
 use std::time::{Duration, Instant};
->>>>>>> d036ee7b
 use tremor_common::time::nanotime;
 use tremor_script::{pdk::PdkEventPayload, EventPayload, ValueAndMeta};
 
@@ -127,13 +123,9 @@
     Structured {
         /// origin uri
         origin_uri: EventOriginUri,
-<<<<<<< HEAD
+        /// payload
         payload: PdkEventPayload,
-=======
-        /// payload
-        payload: EventPayload,
         /// stream id
->>>>>>> d036ee7b
         stream: u64,
         /// Port to send to, defaults to `out`
         port: ROption<RCow<'static, str>>,
@@ -143,17 +135,11 @@
     BatchData {
         /// origin uri
         origin_uri: EventOriginUri,
-<<<<<<< HEAD
+        /// batched raw data with optional metadata
         batch_data: RVec<Tuple2<RVec<u8>, ROption<PdkValue<'static>>>>,
         /// Port to send to, defaults to `out`
         port: ROption<RCow<'static, str>>,
-=======
-        /// batched raw data with optional metadata
-        batch_data: Vec<(Vec<u8>, Option<Value<'static>>)>,
-        /// Port to send to, defaults to `out`
-        port: Option<Cow<'static, str>>,
         /// stream id
->>>>>>> d036ee7b
         stream: u64,
     },
     /// A stream is opened
@@ -166,12 +152,8 @@
         origin_uri: EventOriginUri,
         /// stream id
         stream_id: u64,
-<<<<<<< HEAD
+        /// optional metadata
         meta: ROption<PdkValue<'static>>,
-=======
-        /// optional metadata
-        meta: Option<Value<'static>>,
->>>>>>> d036ee7b
     },
     /// no new data/event, wait for the given ms
     Empty(u64),
@@ -556,15 +538,8 @@
         self.qsize
     }
 
-<<<<<<< HEAD
+    /// spawn a Manager with the given source implementation
     pub fn spawn(self, source: Source, ctx: SourceContext) -> Result<SourceAddr> {
-=======
-    /// spawn a Manager with the given source implementation
-    pub fn spawn<S>(self, source: S, ctx: SourceContext) -> Result<SourceAddr>
-    where
-        S: Source + Send + 'static,
-    {
->>>>>>> d036ee7b
         // We use a unbounded channel for counterflow, while an unbounded channel seems dangerous
         // there is soundness to this.
         // The unbounded channel ensures that on counterflow we never have to block, or in other
@@ -772,15 +747,8 @@
     Terminate,
 }
 
-<<<<<<< HEAD
 impl SourceManager {
-=======
-impl<S> SourceManager<S>
-where
-    S: Source,
-{
     /// constructor
->>>>>>> d036ee7b
     fn new(
         source: Source,
         ctx: SourceContext,
