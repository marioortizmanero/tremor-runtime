--- conflicted
+++ resolved
@@ -12,17 +12,20 @@
 // See the License for the specific language governing permissions and
 // limitations under the License.
 
-<<<<<<< HEAD
 // TODO: support all these connectors
 
 // /// benchmarking connector
 // pub(crate) mod bench;
 // /// connector for checking guaranteed delivery and circuit breaker logic
 // pub(crate) mod cb;
+// /// Crononome
+// pub(crate) mod crononome;
 // /// Discord connector
 // pub(crate) mod discord;
 // /// DNS
 // pub(crate) mod dns;
+// /// Elasticsearch Connector
+// pub(crate) mod elastic;
 // /// Exit Connector
 // pub(crate) mod exit;
 // /// file connector implementation
@@ -38,40 +41,8 @@
 /// tcp server and client connector impls
 pub(crate) mod tcp;
 // /// udp connector impls
-// // pub(crate) mod udp;
+// pub(crate) mod udp;
 // /// Write Ahead Log
-// // pub(crate) mod wal;
-=======
-/// benchmarking connector
-pub(crate) mod bench;
-/// connector for checking guaranteed delivery and circuit breaker logic
-pub(crate) mod cb;
-/// Crononome
-pub(crate) mod crononome;
-/// Discord connector
-pub(crate) mod discord;
-/// DNS
-pub(crate) mod dns;
-/// Elasticsearch Connector
-pub(crate) mod elastic;
-/// Exit Connector
-pub(crate) mod exit;
-/// file connector implementation
-pub(crate) mod file;
-/// KV
-pub(crate) mod kv;
-/// Home of the famous metrics collector
-pub(crate) mod metrics;
-/// Metronome
-pub(crate) mod metronome;
-/// std streams connector (stdout, stderr, stdin)
-pub(crate) mod stdio;
-/// tcp server and client connector impls
-pub(crate) mod tcp;
-/// udp connector impls
-pub(crate) mod udp;
-/// Write Ahead Log
-pub(crate) mod wal;
-/// WebSockets
-pub(crate) mod ws;
->>>>>>> d036ee7b
+// pub(crate) mod wal;
+// /// WebSockets
+// pub(crate) mod ws;