--- conflicted
+++ resolved
@@ -167,12 +167,7 @@
 #[abi_stable::sabi_trait]
 pub trait RawSink: Send {
     /// called when receiving an event
-<<<<<<< HEAD
-    /// FIXME: Why are we returning a Vec but the elements don't allow to correlate what was acked
     fn on_event(
-=======
-    async fn on_event(
->>>>>>> d036ee7b
         &mut self,
         input: RStr<'_>,
         event: PdkEvent,
