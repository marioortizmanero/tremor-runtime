// Copyright 2021, The Tremor Team
//
// Licensed under the Apache License, Version 2.0 (the "License");
// you may not use this file except in compliance with the License.
// You may obtain a copy of the License at
//
//     http://www.apache.org/licenses/LICENSE-2.0
//
// Unless required by applicable law or agreed to in writing, software
// distributed under the License is distributed on an "AS IS" BASIS,
// WITHOUT WARRANTIES OR CONDITIONS OF ANY KIND, either express or implied.
// See the License for the specific language governing permissions and
// limitations under the License.

#![allow(clippy::module_name_repetitions)]

/// Providing a `Sink` implementation for connectors handling multiple Streams
pub mod channel_sink;

/// Providing a `Sink` implementation for connectors handling only a single Stream
pub mod single_stream_sink;

/// Utility for limiting concurrency (by sending CB::Close messages when a maximum concurrency value is reached)
pub(crate) mod concurrency_cap;

use crate::codec::{self, Codec};
use crate::config::{
    Codec as CodecConfig, Connector as ConnectorConfig, Postprocessor as PostprocessorConfig,
};
<<<<<<< HEAD
use crate::connectors::{ConnectorType, Context, Msg, StreamDone};
use crate::errors::{Error, Result};
use crate::pdk::{RError, RResult};
=======
use crate::connectors::utils::reconnect::{Attempt, ConnectionLostNotifier};
use crate::connectors::{ConnectorType, Context, Msg, QuiescenceBeacon, StreamDone};
use crate::errors::Result;
>>>>>>> 2aec31f1
use crate::permge::PriorityMerge;
use crate::pipeline;
use crate::postprocessor::{make_postprocessors, postprocess, Postprocessors};
use abi_stable::{
    rvec,
    std_types::{RBox, RResult::ROk, RStr, RVec, SendRBoxError},
    type_level::downcasting::TD_Opaque,
    RMut, StableAbi,
};
use async_ffi::{BorrowingFfiFuture, FutureExt};
use async_std::channel::{bounded, unbounded, Receiver, Sender};
use async_std::stream::StreamExt; // for .next() on PriorityMerge
use async_std::task;
use beef::Cow;
pub use channel_sink::{ChannelSink, ChannelSinkRuntime};
pub use single_stream_sink::{SingleStreamSink, SingleStreamSinkRuntime};
use std::borrow::Borrow;
use std::collections::btree_map::Entry;
use std::collections::{BTreeMap, HashSet};
use std::fmt::Display;
use std::future;
use tremor_common::time::nanotime;
use tremor_common::url::{ports::IN, TremorUrl};
use tremor_pipeline::{
    pdk::PdkEvent, pdk::PdkOpMeta, CbAction, Event, EventId, OpMeta, SignalKind, DEFAULT_STREAM_ID,
};
use tremor_script::{pdk::PdkEventPayload, EventPayload};

use tremor_value::{pdk::PdkValue, Value};

pub use self::channel_sink::SinkMeta;

use super::utils::metrics::SinkReporter;

/// Result for a sink function that may provide insights or response.
///
///
/// An insight is a contraflowevent containing control information for the runtime like
/// circuit breaker events, guaranteed delivery events, etc.
///
/// A response is an event generated from the sink delivery.
#[repr(C)]
#[derive(Clone, Debug, Default, Copy, StableAbi)]
pub struct SinkReply {
    /// guaranteed delivery response - did we sent the event successfully `SinkAck::Ack` or did it fail `SinkAck::Fail`
    pub ack: SinkAck,
    /// circuit breaker action
    pub cb: CbAction,
}

impl SinkReply {
    /// Acknowledges
    pub const ACK: SinkReply = SinkReply {
        ack: SinkAck::Ack,
        cb: CbAction::None,
    };
    /// Fails
    pub const FAIL: SinkReply = SinkReply {
        ack: SinkAck::Fail,
        cb: CbAction::None,
    };
    /// None
    pub const NONE: SinkReply = SinkReply {
        ack: SinkAck::None,
        cb: CbAction::None,
    };

    /// Acknowledges
    pub fn ack() -> Self {
        SinkReply {
            ack: SinkAck::Ack,
            ..SinkReply::default()
        }
    }
    /// Fails
    pub fn fail() -> Self {
        SinkReply {
            ack: SinkAck::Fail,
            ..SinkReply::default()
        }
    }
}
impl From<bool> for SinkReply {
    fn from(ok: bool) -> Self {
        SinkReply {
            ack: SinkAck::from(ok),
            ..SinkReply::default()
        }
    }
}

/// stuff a sink replies back upon an event or a signal
/// to the calling sink/connector manager
#[repr(C)]
#[derive(Clone, Debug, Copy, StableAbi)]
pub enum SinkAck {
    /// no reply - maybe no reply yet, maybe replies come asynchronously...
    None,
    /// everything went smoothly, chill
    Ack,
    /// shit hit the fan, but only for this event, nothing big
    Fail,
}

impl Default for SinkAck {
    fn default() -> Self {
        Self::None
    }
}

impl From<bool> for SinkAck {
    fn from(ok: bool) -> Self {
        if ok {
            Self::Ack
        } else {
            Self::Fail
        }
    }
}

/// Possible replies from asynchronous sinks via `reply_channel` from event or signal handling
#[repr(C)]
#[derive(StableAbi)]
pub enum AsyncSinkReply {
    /// success
    Ack(ContraflowData, u64),
    /// failure
    Fail(ContraflowData),
    /// circuitbreaker shit
    CB(ContraflowData, CbAction),
}

/// Alias for the FFI-safe dynamic sink type
pub type BoxedRawSink = RawSink_TO<'static, RBox<()>>;

/// connector sink - receiving events
#[abi_stable::sabi_trait]
pub trait RawSink: Send {
    /// called when receiving an event
    fn on_event<'a>(
        &'a mut self,
        input: RStr<'a>,
        event: PdkEvent,
        ctx: &'a SinkContext,
        serializer: &'a mut MutEventSerializer,
        start: u64,
    ) -> BorrowingFfiFuture<'a, RResult<SinkReply>>;
    /// called when receiving a signal
    fn on_signal<'a>(
        &'a mut self,
        _signal: PdkEvent,
        _ctx: &'a SinkContext,
        _serializer: &'a mut MutEventSerializer,
    ) -> BorrowingFfiFuture<'a, RResult<SinkReply>> {
        future::ready(ROk(SinkReply::default())).into_ffi()
    }

    /// Pull metrics from the sink
    fn metrics(&mut self, _timestamp: u64) -> RVec<PdkEventPayload> {
        rvec![]
    }

    // lifecycle stuff
    /// called when started
    fn on_start(&mut self, _ctx: &SinkContext) -> BorrowingFfiFuture<'_, RResult<()>> {
        future::ready(ROk(())).into_ffi()
    }

    /// Connect to the external thingy.
    /// This function is called definitely after `on_start` has been called.
    ///
    /// This function might be called multiple times, check the `attempt` where you are at.
    /// The intended result of this function is to re-establish a connection. It might reuse a working connection.
    ///
    /// Return `Ok(true)` if the connection could be successfully established.
    async fn connect(&mut self, _ctx: &SinkContext, _attempt: &Attempt) -> Result<bool> {
        Ok(true)
    }

    /// called when paused
    fn on_pause(&mut self, _ctx: &SinkContext) -> BorrowingFfiFuture<'_, RResult<()>> {
        future::ready(ROk(())).into_ffi()
    }
    /// called when resumed
    fn on_resume(&mut self, _ctx: &SinkContext) -> BorrowingFfiFuture<'_, RResult<()>> {
        future::ready(ROk(())).into_ffi()
    }
    /// called when stopped
    fn on_stop(&mut self, _ctx: &SinkContext) -> BorrowingFfiFuture<'_, RResult<()>> {
        future::ready(ROk(())).into_ffi()
    }

    // connectivity stuff
    /// called when sink lost connectivity
    fn on_connection_lost(&mut self, _ctx: &SinkContext) -> BorrowingFfiFuture<'_, RResult<()>> {
        future::ready(ROk(())).into_ffi()
    }
    /// called when sink re-established connectivity
    fn on_connection_established(
        &mut self,
        _ctx: &SinkContext,
    ) -> BorrowingFfiFuture<'_, RResult<()>> {
        future::ready(ROk(())).into_ffi()
    }

    /// if `true` events are acknowledged/failed automatically by the sink manager.
    /// Such sinks should return SinkReply::None from on_event or SinkReply::Fail if they fail immediately.
    ///
    /// if `false` events need to be acked/failed manually by the sink impl
    fn auto_ack(&self) -> bool;

    /// if true events are sent asynchronously, not necessarily when `on_event` returns.
    /// if false events can be considered delivered once `on_event` returns.
    fn asynchronous(&self) -> bool {
        false
    }
}

/// Sink part of a connector.
///
/// Just like `Connector`, this wraps the FFI dynamic sink with `abi_stable`
/// types so that it's easier to use with `std`.
pub(crate) struct Sink(pub BoxedRawSink);
impl Sink {
    /// Wrapper for [`BoxedRawSink::on_event`]
    #[inline]
    pub async fn on_event(
        &mut self,
        input: &str,
        event: Event,
        ctx: &SinkContext,
        serializer: &mut EventSerializer,
        start: u64,
    ) -> Result<SinkReply> {
        let mut serializer = MutEventSerializer::from_ptr(serializer, TD_Opaque);
        self.0
            .on_event(input.into(), event.into(), ctx, &mut serializer, start)
            .await
            .map_err(Into::into) // RBoxError -> Box<dyn Error>
            .into() // RResult -> Result
    }
    /// Wrapper for [`BoxedRawSink::on_signal`]
    #[inline]
    pub async fn on_signal(
        &mut self,
        signal: Event,
        ctx: &SinkContext,
        serializer: &mut EventSerializer,
    ) -> Result<SinkReply> {
        let mut serializer = MutEventSerializer::from_ptr(serializer, TD_Opaque);
        self.0
            .on_signal(signal.into(), ctx, &mut serializer)
            .await
            .map_err(Into::into) // RBoxError -> Box<dyn Error>
            .into() // RResult -> Result
    }

    /// Wrapper for [`BoxedRawSink::metrics`]
    #[inline]
    pub fn metrics(&mut self, timestamp: u64) -> Vec<EventPayload> {
        self.0
            .metrics(timestamp)
            .into_iter()
            .map(Into::into)
            .collect()
    }

    /// Wrapper for [`BoxedRawSink::on_start`]
    #[inline]
    pub async fn on_start(&mut self, ctx: &SinkContext) -> Result<()> {
        self.0.on_start(ctx).await.map_err(Into::into).into()
    }
    /// Wrapper for [`BoxedRawSink::on_pause`]
    #[inline]
    pub async fn on_pause(&mut self, ctx: &SinkContext) -> Result<()> {
        self.0
            .on_pause(ctx)
            .await
            .map_err(Into::into) // RBoxError -> Box<dyn Error>
            .into() // RResult -> Result
    }
    /// Wrapper for [`BoxedRawSink::on_resume`]
    #[inline]
    pub async fn on_resume(&mut self, ctx: &SinkContext) -> Result<()> {
        self.0
            .on_resume(ctx)
            .await
            .map_err(Into::into) // RBoxError -> Box<dyn Error>
            .into() // RResult -> Result
    }
    /// Wrapper for [`BoxedRawSink::on_stop`]
    #[inline]
    pub async fn on_stop(&mut self, ctx: &SinkContext) -> Result<()> {
        self.0
            .on_stop(ctx)
            .await
            .map_err(Into::into) // RBoxError -> Box<dyn Error>
            .into() // RResult -> Result
    }

    /// Wrapper for [`BoxedRawSink::on_connection_lost`]
    #[inline]
    pub async fn on_connection_lost(&mut self, ctx: &SinkContext) -> Result<()> {
        self.0
            .on_connection_lost(ctx)
            .await
            .map_err(Into::into) // RBoxError -> Box<dyn Error>
            .into() // RResult -> Result
    }
    /// Wrapper for [`BoxedRawSink::on_connection_established`]
    #[inline]
    pub async fn on_connection_established(&mut self, ctx: &SinkContext) -> Result<()> {
        self.0
            .on_connection_established(ctx)
            .await
            .map_err(Into::into) // RBoxError -> Box<dyn Error>
            .into() // RResult -> Result
    }

    /// Wrapper for [`BoxedRawSink::auto_ack`]
    #[inline]
    pub fn auto_ack(&self) -> bool {
        self.0.auto_ack()
    }

    /// Wrapper for [`BoxedRawSink::asynchronous`]
    #[inline]
    pub fn asynchronous(&self) -> bool {
        self.0.asynchronous()
    }
}

/// handles writing to 1 stream (e.g. file or TCP connection)
#[async_trait::async_trait]
pub trait StreamWriter: Send + Sync {
    /// write the given data out to the stream
    async fn write(&mut self, data: Vec<Vec<u8>>, meta: Option<SinkMeta>) -> Result<()>;
    /// handle the stream being done, by error or
    async fn on_done(&mut self, _stream: u64) -> Result<StreamDone> {
        Ok(StreamDone::StreamClosed)
    }
}
/// context for the connector sink
<<<<<<< HEAD
#[repr(C)]
#[derive(Clone, StableAbi)]
=======
#[derive(Clone)]
>>>>>>> 2aec31f1
pub struct SinkContext {
    /// the connector unique identifier
    pub uid: u64,
    /// the connector url
    pub(crate) url: TremorUrl,
    /// the connector type
    pub(crate) connector_type: ConnectorType,

    /// check if we are paused or should stop reading/writing
    pub(crate) quiescence_beacon: QuiescenceBeacon,

    /// notifier the connector runtime if we lost a connection
    pub(crate) notifier: ConnectionLostNotifier,
}

impl Display for SinkContext {
    fn fmt(&self, f: &mut std::fmt::Formatter<'_>) -> std::fmt::Result {
        write!(f, "[Sink::{}]", &self.url)
    }
}

impl Context for SinkContext {
    fn url(&self) -> &TremorUrl {
        &self.url
    }

    fn quiescence_beacon(&self) -> &QuiescenceBeacon {
        &self.quiescence_beacon
    }

    fn notifier(&self) -> &ConnectionLostNotifier {
        &self.notifier
    }

    fn connector_type(&self) -> &ConnectorType {
        &self.connector_type
    }
}

/// messages a sink can receive
pub enum SinkMsg {
    /// receive an event to handle
    Event {
        /// the event
        event: Event,
        /// the port through which it came
        port: Cow<'static, str>,
    },
    /// receive a signal
    Signal {
        /// the signal event
        signal: Event,
    },
    /// link some pipelines to the give port
    Link {
        /// the port
        port: Cow<'static, str>,
        /// the pipelines
        pipelines: Vec<(TremorUrl, pipeline::Addr)>,
    },
    /// unlink a pipeline
    Unlink {
        /// url of the pipeline
        id: TremorUrl,
        /// the port
        port: Cow<'static, str>,
    },
    /// Connect to the outside world and send the result back
    Connect(Sender<Result<bool>>, Attempt),
    /// the connection to the outside world wasl ost
    ConnectionLost,
    /// connection established
    ConnectionEstablished,
    // TODO: fill those
    /// start the sink
    Start,
    /// pause the sink
    Pause,
    /// resume the sink
    Resume,
    /// stop the sink
    Stop(Sender<Result<()>>),
    /// drain this sink and notify the connector via the provided sender
    Drain(Sender<Msg>),
}

/// Wrapper around all possible sink messages
/// handled in the Sink task
#[allow(clippy::large_enum_variant)] // TODO: should we box SinkMsg here?
enum SinkMsgWrapper {
    FromSink(AsyncSinkReply),
    ToSink(SinkMsg),
}

/// address of a connector sink
#[derive(Clone, Debug)]
pub struct SinkAddr {
    /// the actual sender
    pub addr: Sender<SinkMsg>,
}
impl SinkAddr {
    /// send a message
    ///
    /// # Errors
    ///  * If sending failed
    pub async fn send(&self, msg: SinkMsg) -> Result<()> {
        Ok(self.addr.send(msg).await?)
    }
}

/// Builder for the sink manager
pub(crate) struct SinkManagerBuilder {
    qsize: usize,
    serializer: EventSerializer,
    reply_channel: (Sender<AsyncSinkReply>, Receiver<AsyncSinkReply>),
    metrics_reporter: SinkReporter,
}

impl SinkManagerBuilder {
    /// globally configured queue size
    pub fn qsize(&self) -> usize {
        self.qsize
    }

    /// Get yourself a sender to send replies back from your concrete sink.
    ///
    /// This is especially useful if your sink handles events asynchronously
    /// and you can't reply immediately.
    pub fn reply_tx(&self) -> Sender<AsyncSinkReply> {
        self.reply_channel.0.clone()
    }

    /// spawn your specific sink
    pub fn spawn(self, sink: Sink, ctx: SinkContext) -> Result<SinkAddr> {
        let qsize = self.qsize;
        let name = ctx.url.short_id("c-sink"); // connector sink
        let (sink_tx, sink_rx) = bounded(qsize);
        let manager = SinkManager::new(sink, ctx, self, sink_rx);
        // spawn manager task
        task::Builder::new().name(name).spawn(manager.run())?;

        Ok(SinkAddr { addr: sink_tx })
    }
}

#[abi_stable::sabi_trait]
pub trait ContraflowSenderOpaque: Send {
    /// Send a contraflow message to the runtime
    fn send(&self, reply: AsyncSinkReply) -> BorrowingFfiFuture<'_, RResult<()>>;
}
impl ContraflowSenderOpaque for Sender<AsyncSinkReply> {
    fn send(&self, reply: AsyncSinkReply) -> BorrowingFfiFuture<'_, RResult<()>> {
        async move {
            self.send(reply)
                .await
                .map_err(|e| RError::new(Error::from(e)))
                .into()
        }
        .into_ffi()
    }
}
/// Alias for the FFI-safe dynamic connector type
pub type BoxedContraflowSender = ContraflowSenderOpaque_TO<'static, RBox<()>>;

/// create a builder for a `SinkManager`.
/// with the generic information available in the connector
/// the builder then in a second step takes the source specific information to assemble and spawn the actual `SinkManager`.
pub(crate) fn builder(
    config: &ConnectorConfig,
    connector_default_codec: &str,
    qsize: usize,
    metrics_reporter: SinkReporter,
) -> Result<SinkManagerBuilder> {
    // resolve codec and processors
    let postprocessor_configs = config.postprocessors.clone().unwrap_or_default();
    let serializer = EventSerializer::build(
        config.codec.clone(),
        connector_default_codec,
        postprocessor_configs,
    )?;
    // the incoming channels for events are all bounded, so we can safely be unbounded here
    // TODO: actually we could have lots of CB events not bound to events here
    let reply_channel = unbounded();
    Ok(SinkManagerBuilder {
        qsize,
        serializer,
        reply_channel,
        metrics_reporter,
    })
}

/// Helper for serializing events within sinks
///
/// Keeps track of codec/postprocessors for seach stream
/// Attention: Take care to clear out data for streams that are not used
pub struct EventSerializer {
    // default stream handling
    codec: Box<dyn Codec>,
    postprocessors: Postprocessors,
    // creation templates for stream handling
    codec_config: CodecConfig,
    postprocessor_configs: Vec<PostprocessorConfig>,
    // stream data
    // TODO: clear out state from codec, postprocessors and enable reuse
    streams: BTreeMap<u64, (Box<dyn Codec>, Postprocessors)>,
}

impl EventSerializer {
    fn build(
        codec_config: Option<CodecConfig>,
        default_codec: &str,
        postprocessor_configs: Vec<PostprocessorConfig>,
    ) -> Result<Self> {
        let codec_config = codec_config.unwrap_or_else(|| CodecConfig::from(default_codec));
        let codec = codec::resolve(&codec_config)?;
        let postprocessors = make_postprocessors(postprocessor_configs.as_slice())?;
        Ok(Self {
            codec,
            postprocessors,
            codec_config,
            postprocessor_configs,
            streams: BTreeMap::new(),
        })
    }

    // This is kept separate so that conversions are done only once later on
    // FIXME: use a `try` block when they are stabilized
    fn serialize_for_stream_inner(
        &mut self,
        value: &PdkValue,
        ingest_ns: u64,
        stream_id: u64,
    ) -> Result<Vec<Vec<u8>>> {
        // FIXME: super ugly clone here
        let value: &Value = &value.clone().into();
        if stream_id == DEFAULT_STREAM_ID {
            postprocess(
                &mut self.postprocessors,
                ingest_ns,
                self.codec.encode(value)?,
            )
        } else {
            match self.streams.entry(stream_id) {
                Entry::Occupied(mut entry) => {
                    let (c, pps) = entry.get_mut();
                    postprocess(pps, ingest_ns, c.encode(value)?)
                }
                Entry::Vacant(entry) => {
                    let codec = codec::resolve(&self.codec_config)?;
                    let pps = make_postprocessors(self.postprocessor_configs.as_slice())?;
                    // insert data for a new stream
                    let (c, pps2) = entry.insert((codec, pps));
                    postprocess(pps2, ingest_ns, c.encode(value)?)
                }
            }
        }
    }
}

/// Note that since `EventSerializer` is used for the plugin system, it
/// must be `#[repr(C)]` in order to interact with it. However, since it uses
/// complex types and it's easier to just make it available as an opaque type
/// instead, with the help of `sabi_trait`.
#[abi_stable::sabi_trait]
pub trait EventSerializerOpaque: Send {
    /// drop a stream
    fn drop_stream(&mut self, stream_id: u64);

    /// clear out all streams - this can lead to data loss
    /// only use when you are sure, all the streams are gone
    fn clear(&mut self);

    /// serialize event for the default stream
    ///
    /// # Errors
    ///   * if serialization failed (codec or postprocessors)
    fn serialize(&mut self, value: &PdkValue, ingest_ns: u64) -> RResult<RVec<RVec<u8>>>;

    /// serialize event for a certain stream
    ///
    /// # Errors
    ///   * if serialization failed (codec or postprocessors)
    fn serialize_for_stream(
        &mut self,
        value: &PdkValue,
        ingest_ns: u64,
        stream_id: u64,
    ) -> RResult<RVec<RVec<u8>>>;
}
impl EventSerializerOpaque for EventSerializer {
    fn drop_stream(&mut self, stream_id: u64) {
        self.streams.remove(&stream_id);
    }

    fn clear(&mut self) {
        self.streams.clear();
    }

    fn serialize(&mut self, value: &PdkValue, ingest_ns: u64) -> RResult<RVec<RVec<u8>>> {
        self.serialize_for_stream(value.into(), ingest_ns, DEFAULT_STREAM_ID)
    }

    fn serialize_for_stream(
        &mut self,
        value: &PdkValue,
        ingest_ns: u64,
        stream_id: u64,
    ) -> RResult<RVec<RVec<u8>>> {
        self.serialize_for_stream_inner(value, ingest_ns, stream_id)
            .map(|v1| v1.into_iter().map(|v2| v2.into()).collect()) // RVec<RVec<T>> -> Vec<Vec<T>>
            .map_err(|e| SendRBoxError::new(e)) // RBoxError -> Error
            .into() // RResult -> Result
    }
}
/// Alias for the type used in FFI, as a box
pub type BoxedEventSerializer = EventSerializerOpaque_TO<'static, RBox<()>>;
/// Alias for the type used in FFI, as a mutable reference
pub type MutEventSerializer<'a> = EventSerializerOpaque_TO<'static, RMut<'a, ()>>;

#[derive(Debug, PartialEq)]
enum SinkState {
    Initialized,
    Running,
    Paused,
    Draining,
    Drained,
    Stopped,
}

pub(crate) struct SinkManager {
    sink: Sink,
    ctx: SinkContext,
    rx: Receiver<SinkMsg>,
    reply_rx: Receiver<AsyncSinkReply>,
    serializer: EventSerializer,
    metrics_reporter: SinkReporter,
    /// tracking which operators incoming events visited
    merged_operator_meta: OpMeta,
    // pipelines connected to IN port
    pipelines: Vec<(TremorUrl, pipeline::Addr)>,
    // set of connector ids we received start signals from
    starts_received: HashSet<u64>,
    // set of connector ids we received drain signals from
    drains_received: HashSet<u64>, // TODO: use a bitset for both?
    drain_channel: Option<Sender<Msg>>,
    state: SinkState,
}

impl SinkManager {
    fn new(
        sink: Sink,
        ctx: SinkContext,
        builder: SinkManagerBuilder,
        rx: Receiver<SinkMsg>,
    ) -> Self {
        let SinkManagerBuilder {
            serializer,
            reply_channel,
            metrics_reporter,
            ..
        } = builder;
        Self {
            sink,
            ctx,
            rx,
            reply_rx: reply_channel.1,
            serializer,
            metrics_reporter,
            merged_operator_meta: OpMeta::default(),
            pipelines: Vec::with_capacity(1), // by default 1 connected to "in" port
            starts_received: HashSet::new(),
            drains_received: HashSet::new(),
            drain_channel: None,
            state: SinkState::Initialized,
        }
    }
    #[allow(clippy::too_many_lines)]
    async fn run(mut self) -> Result<()> {
        use SinkState::{Drained, Draining, Initialized, Paused, Running, Stopped};
        let from_sink = self.reply_rx.map(SinkMsgWrapper::FromSink);
        let to_sink = self.rx.map(SinkMsgWrapper::ToSink);
        let mut from_and_to_sink_channel = PriorityMerge::new(from_sink, to_sink);

        while let Some(msg_wrapper) = from_and_to_sink_channel.next().await {
            match msg_wrapper {
                SinkMsgWrapper::ToSink(sink_msg) => {
                    match sink_msg {
                        SinkMsg::Link {
                            port,
                            mut pipelines,
                        } => {
                            debug_assert!(
                                port == IN,
                                "[Sink::{}] connected to invalid connector sink port",
                                &self.ctx.url
                            );
                            self.pipelines.append(&mut pipelines);
                        }
                        SinkMsg::Unlink { id, port } => {
                            debug_assert!(
                                port == IN,
                                "[Sink::{}] disconnected from invalid connector sink port",
                                &self.ctx.url
                            );
                            self.pipelines.retain(|(url, _)| url != &id);
                        }
                        // FIXME: only handle those if in the right state (see source part)
                        SinkMsg::Start if self.state == Initialized => {
                            self.state = Running;
                            self.ctx.log_err(
                                self.sink.on_start(&self.ctx).await,
                                "Error during on_start",
                            );
                        }
                        SinkMsg::Start => {
                            info!(
                                "{} Ignoring Start message in {:?} state",
                                &self.ctx, &self.state
                            );
                        }
                        SinkMsg::Connect(sender, attempt) => {
                            info!("{} Connecting...", &self.ctx);
                            let connect_result = self.sink.connect(&self.ctx, &attempt).await;
                            if let Ok(true) = connect_result {
                                info!("{} Sink connected.", &self.ctx);
                            }
                            self.ctx.log_err(
                                sender.send(connect_result).await,
                                "Error sending sink connect result",
                            );
                        }
                        SinkMsg::Resume if self.state == Paused => {
                            self.state = Running;
                            self.ctx.log_err(
                                self.sink.on_resume(&self.ctx).await,
                                "Error during on_resume",
                            );
                        }
                        SinkMsg::Resume => {
                            info!(
                                "[Sink::{}] Ignoring Resume message in {:?} state",
                                &self.ctx.url, &self.state
                            );
                        }
                        SinkMsg::Pause if self.state == Running => {
                            self.state = Paused;
                            self.ctx.log_err(
                                self.sink.on_pause(&self.ctx).await,
                                "Error during on_pause",
                            );
                        }
                        SinkMsg::Pause => {
                            info!(
                                "[Sink::{}] Ignoring Pause message in {:?} state",
                                &self.ctx.url, &self.state
                            );
                        }
                        SinkMsg::Stop(sender) => {
                            info!("[Sink::{}] Stopping...", &self.ctx.url);
                            self.state = Stopped;
                            self.ctx.log_err(
                                sender.send(self.sink.on_stop(&self.ctx).await).await,
                                "Error sending Stop reply",
                            );
                            // exit control plane
                            break;
                        }
                        SinkMsg::Drain(_sender) if self.state == Draining => {
                            info!(
                                "[Sink::{}] Ignoring Drain message in {:?} state",
                                &self.ctx.url, &self.state
                            );
                        }
                        SinkMsg::Drain(sender) if self.state == Drained => {
                            debug!(
                                "[Sink::{}] Received Drain msg while already being drained.",
                                &self.ctx.url
                            );
                            if sender.send(Msg::SinkDrained).await.is_err() {
                                error!(
                                    "[Sink::{}] Error sending SinkDrained message.",
                                    &self.ctx.url
                                );
                            }
                        }
                        SinkMsg::Drain(sender) => {
                            // send message back if we already received Drain signal from all input pipelines
                            debug!("[Sink::{}] Draining...", &self.ctx.url);
                            self.state = Draining;
                            self.drain_channel = Some(sender);
                            if self.drains_received.is_superset(&self.starts_received) {
                                // we are all drained
                                debug!("[Sink::{}] Drained.", &self.ctx.url);
                                self.state = Drained;
                                if let Some(sender) = self.drain_channel.take() {
                                    if sender.send(Msg::SinkDrained).await.is_err() {
                                        error!(
                                            "[Sink::{}] Error sending SinkDrained message",
                                            &self.ctx.url
                                        );
                                    }
                                }
                            } else {
                                debug!("[Sink::{}] Not all drains received yet, waiting for drains from: {:?}", &self.ctx.url, self.starts_received.difference(&self.drains_received).collect::<Vec<_>>());
                            }
                        }
                        SinkMsg::ConnectionEstablished => {
                            self.ctx.log_err(
                                self.sink.on_connection_established(&self.ctx).await,
                                "Error during on_connection_established",
                            );
                            let cf = Event::cb_open(nanotime(), self.merged_operator_meta.clone());
                            // send CB restore to all pipes
                            send_contraflow(&self.pipelines, &self.ctx.url, cf).await;
                        }
                        SinkMsg::ConnectionLost => {
                            // clean out all pending stream data from EventSerializer - we assume all streams closed at this point
                            self.serializer.clear();
                            self.ctx.log_err(
                                self.sink.on_connection_lost(&self.ctx).await,
                                "Error during on_connection_lost",
                            );
                            // send CB trigger to all pipes
                            let cf = Event::cb_close(nanotime(), self.merged_operator_meta.clone());
                            send_contraflow(&self.pipelines, &self.ctx.url, cf).await;
                        }
                        SinkMsg::Event { event, port } => {
                            let cf_builder = ContraflowData::from(&event);

                            self.metrics_reporter.increment_in();
                            if let Some(t) = self.metrics_reporter.periodic_flush(event.ingest_ns) {
                                self.metrics_reporter
                                    .send_sink_metrics(self.sink.metrics(t));
                            }

                            // FIXME: fix additional clones here for merge
                            self.merged_operator_meta.merge(event.op_meta.clone());
                            let transactional = event.transactional;
                            let start = nanotime();
                            let res = self
                                .sink
                                .on_event(
                                    port.borrow(),
                                    event,
                                    &self.ctx,
                                    &mut self.serializer,
                                    start,
                                )
                                .await;
                            let duration = nanotime() - start;
                            match res {
                                Ok(replies) => {
                                    // TODO: send metric for duration
                                    handle_replies(
                                        replies,
                                        duration,
                                        cf_builder,
                                        &self.pipelines,
                                        &self.ctx.url,
                                        transactional && self.sink.auto_ack(),
                                    )
                                    .await;
                                }
                                Err(_e) => {
                                    // sink error that is not signalled via SinkReply::Fail (not handled)
                                    // TODO: error logging? This could fill the logs quickly. Rather emit a metrics event with the logging info?
                                    if transactional {
                                        let cf = cf_builder.into_fail();
                                        send_contraflow(&self.pipelines, &self.ctx.url, cf).await;
                                    }
                                }
                            };
                        }
                        SinkMsg::Signal { signal } => {
                            // special treatment
                            match signal.kind {
                                Some(SignalKind::Drain(source_uid)) => {
                                    debug!(
                                        "[Sink::{}] Drain signal received from {}",
                                        &self.ctx.url, source_uid
                                    );
                                    // account for all received drains per source
                                    self.drains_received.insert(source_uid);
                                    // check if all "reachable sources" did send a `Drain` signal
                                    if self.drains_received.is_superset(&self.starts_received) {
                                        debug!("[Sink::{}] Sink Drained.", &self.ctx.url);
                                        self.state = Drained;
                                        if let Some(sender) = self.drain_channel.take() {
                                            if sender.send(Msg::SinkDrained).await.is_err() {
                                                error!(
                                                    "[Sink::{}] Error sending SinkDrained message",
                                                    &self.ctx.url
                                                );
                                            }
                                        }
                                    }

                                    // send a cb Drained contraflow message back
                                    let cf = ContraflowData::from(&signal)
                                        .into_cb(CbAction::Drained(source_uid));
                                    send_contraflow(&self.pipelines, &self.ctx.url, cf).await;
                                }
                                Some(SignalKind::Start(source_uid)) => {
                                    debug!(
                                        "[Sink::{}] Received Start signal from {}",
                                        &self.ctx.url, source_uid
                                    );
                                    self.starts_received.insert(source_uid);
                                }
                                _ => {} // ignore
                            }
                            // hand it over to the sink impl
                            let cf_builder = ContraflowData::from(&signal);
                            let start = nanotime();
                            let res = self
                                .sink
                                .on_signal(signal, &self.ctx, &mut self.serializer)
                                .await;
                            let duration = nanotime() - start;
                            match res {
                                Ok(replies) => {
                                    handle_replies(
                                        replies,
                                        duration,
                                        cf_builder,
                                        &self.pipelines,
                                        &self.ctx.url,
                                        false,
                                    )
                                    .await;
                                }
                                Err(e) => {
                                    // logging here is ok, as this is mostly limited to ticks (every 100ms)
                                    error!(
                                        "[Connector::{}] Error handling signal: {}",
                                        &self.ctx.url, e
                                    );
                                }
                            }
                        }
                    }
                }
                SinkMsgWrapper::FromSink(reply) => {
                    // handle asynchronous sink replies
                    let cf = match reply {
                        AsyncSinkReply::Ack(data, duration) => Event::cb_ack_with_timing(
                            data.ingest_ns,
                            data.event_id,
                            data.op_meta.into(),
                            duration,
                        ),
                        AsyncSinkReply::Fail(data) => {
                            Event::cb_fail(data.ingest_ns, data.event_id, data.op_meta.into())
                        }
                        AsyncSinkReply::CB(data, cb) => {
                            Event::insight(cb, data.event_id, data.ingest_ns, data.op_meta.into())
                        }
                    };
                    send_contraflow(&self.pipelines, &self.ctx.url, cf).await;
                }
            }
        }
        // sink has been stopped
        info!("[Sink::{}] Terminating Sink Task.", &self.ctx.url);
        Ok(())
    }
}

#[repr(C)]
#[derive(Clone, Debug, StableAbi)]
/// basic data to build contraflow messages
pub struct ContraflowData {
    event_id: EventId,
    ingest_ns: u64,
    op_meta: PdkOpMeta,
}

impl ContraflowData {
    fn into_ack(self, duration: u64) -> Event {
        Event::cb_ack_with_timing(self.ingest_ns, self.event_id, self.op_meta.into(), duration)
    }
    fn into_fail(self) -> Event {
        Event::cb_fail(self.ingest_ns, self.event_id, self.op_meta.into())
    }
    fn cb(&self, cb: CbAction) -> Event {
        Event::insight(
            cb,
            self.event_id.clone(),
            self.ingest_ns,
            self.op_meta.clone().into(),
        )
    }
    fn into_cb(self, cb: CbAction) -> Event {
        Event::insight(cb, self.event_id, self.ingest_ns, self.op_meta.into())
    }
}

impl From<&Event> for ContraflowData {
    fn from(event: &Event) -> Self {
        ContraflowData {
            event_id: event.id.clone(),
            ingest_ns: event.ingest_ns,
            op_meta: event.op_meta.clone().into(), // TODO: mem::swap here?
        }
    }
}

impl From<Event> for ContraflowData {
    fn from(event: Event) -> Self {
        ContraflowData {
            event_id: event.id,
            ingest_ns: event.ingest_ns,
            op_meta: event.op_meta.into(),
        }
    }
}

impl From<&PdkEvent> for ContraflowData {
    fn from(event: &PdkEvent) -> Self {
        ContraflowData {
            event_id: event.id.clone(),
            ingest_ns: event.ingest_ns,
            op_meta: event.op_meta.clone(), // TODO: mem::swap here?
        }
    }
}

/// send contraflow back to pipelines
async fn send_contraflow(
    pipelines: &[(TremorUrl, pipeline::Addr)],
    connector_url: &TremorUrl,
    contraflow: Event,
) {
    if let Some(((last_url, last_addr), rest)) = pipelines.split_last() {
        for (url, addr) in rest {
            if let Err(e) = addr.send_insight(contraflow.clone()).await {
                error!(
                    "[Connector::{}] Error sending contraflow to {}: {}",
                    &connector_url, url, e
                );
            }
        }
        if let Err(e) = last_addr.send_insight(contraflow).await {
            error!(
                "[Connector::{}] Error sending contraflow to {}: {}",
                &connector_url, last_url, e
            );
        }
    }
}

async fn handle_replies(
    reply: SinkReply,
    duration: u64,
    cf_builder: ContraflowData,
    pipelines: &[(TremorUrl, pipeline::Addr)],
    connector_url: &TremorUrl,
    send_auto_ack: bool,
) {
    if reply.cb != CbAction::None {
        // we do not maintain a merged op_meta here, to avoid the cost
        // the downside is, only operators which this event passed get to know this CB event
        // but worst case is, 1 or 2 more events are lost - totally worth it
        send_contraflow(pipelines, connector_url, cf_builder.cb(reply.cb)).await;
    }
    match reply.ack {
        SinkAck::Ack => {
            send_contraflow(pipelines, connector_url, cf_builder.into_ack(duration)).await;
        }
        SinkAck::Fail => {
            send_contraflow(pipelines, connector_url, cf_builder.into_fail()).await;
        }
        SinkAck::None => {
            if send_auto_ack {
                send_contraflow(pipelines, connector_url, cf_builder.into_ack(duration)).await;
            }
        }
    }
}<|MERGE_RESOLUTION|>--- conflicted
+++ resolved
@@ -27,18 +27,13 @@
 use crate::config::{
     Codec as CodecConfig, Connector as ConnectorConfig, Postprocessor as PostprocessorConfig,
 };
-<<<<<<< HEAD
-use crate::connectors::{ConnectorType, Context, Msg, StreamDone};
-use crate::errors::{Error, Result};
-use crate::pdk::{RError, RResult};
-=======
 use crate::connectors::utils::reconnect::{Attempt, ConnectionLostNotifier};
 use crate::connectors::{ConnectorType, Context, Msg, QuiescenceBeacon, StreamDone};
-use crate::errors::Result;
->>>>>>> 2aec31f1
+use crate::errors::{Error, Result};
 use crate::permge::PriorityMerge;
 use crate::pipeline;
 use crate::postprocessor::{make_postprocessors, postprocess, Postprocessors};
+use crate::pdk::{RError, RResult};
 use abi_stable::{
     rvec,
     std_types::{RBox, RResult::ROk, RStr, RVec, SendRBoxError},
@@ -379,12 +374,8 @@
     }
 }
 /// context for the connector sink
-<<<<<<< HEAD
 #[repr(C)]
 #[derive(Clone, StableAbi)]
-=======
-#[derive(Clone)]
->>>>>>> 2aec31f1
 pub struct SinkContext {
     /// the connector unique identifier
     pub uid: u64,
