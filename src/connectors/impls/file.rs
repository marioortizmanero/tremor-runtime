--- conflicted
+++ resolved
@@ -23,7 +23,7 @@
 use futures::{AsyncRead, AsyncReadExt, AsyncWriteExt};
 use tremor_common::asy::file;
 
-use crate::{errors::Error, system::World};
+use crate::{errors::Error, system::BoxedKillSwitch};
 use abi_stable::{
     prefix_type::PrefixTypeTrait,
     rtry, rvec, sabi_extern_fn,
@@ -115,30 +115,18 @@
     "file".into()
 }
 
-<<<<<<< HEAD
 #[sabi_extern_fn]
 pub fn from_config<'a>(
     _: RStr<'a>,
     _: &'a ConnectorConfig,
     config: &'a Value,
-    _: ROption<World>,
+    _: &'a BoxedKillSwitch,
 ) -> BorrowingFfiFuture<'a, RResult<BoxedRawConnector>> {
     async move {
         let config = ttry!(Config::new(config));
         let file = File { config };
         let file = BoxedRawConnector::from_value(file, TD_Opaque);
         ROk(file)
-=======
-    async fn build_cfg(
-        &self,
-        _: &str,
-        _: &ConnectorConfig,
-        config: &Value,
-        _kill_switch: &KillSwitch,
-    ) -> Result<Box<dyn Connector>> {
-        let config = Config::new(config)?;
-        Ok(Box::new(File { config }))
->>>>>>> bf13cc9f
     }
     .into_ffi()
 }
