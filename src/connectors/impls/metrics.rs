// Copyright 2021, The Tremor Team
//
// Licensed under the Apache License, Version 2.0 (the "License");
// you may not use this file except in compliance with the License.
// You may obtain a copy of the License at
//
//     http://www.apache.org/licenses/LICENSE-2.0
//
// Unless required by applicable law or agreed to in writing, software
// distributed under the License is distributed on an "AS IS" BASIS,
// WITHOUT WARRANTIES OR CONDITIONS OF ANY KIND, either express or implied.
// See the License for the specific language governing permissions and
// limitations under the License.

use crate::connectors::prelude::*;
use async_broadcast::{Receiver, Sender, TrySendError};
use beef::Cow;
use tremor_pipeline::{MetricsMsg, METRICS_CHANNEL};
use tremor_script::utils::hostname;

use crate::system::World;
use abi_stable::{
    prefix_type::PrefixTypeTrait,
    rstr, rvec, sabi_extern_fn,
    std_types::{
        RCow, RCowStr,
        ROption::{self, RNone, RSome},
        RResult::{RErr, ROk},
        RStr, RString,
    },
    type_level::downcasting::TD_Opaque,
};
use async_ffi::{BorrowingFfiFuture, FfiFuture, FutureExt};
use std::future;
use tremor_common::{pdk::RError, ttry};

const MEASUREMENT: RCowStr<'static> = RCow::Borrowed(rstr!("measurement"));
const TAGS: RCowStr<'static> = RCow::Borrowed(rstr!("tags"));
const FIELDS: RCowStr<'static> = RCow::Borrowed(rstr!("fields"));
const TIMESTAMP: RCowStr<'static> = RCow::Borrowed(rstr!("timestamp"));

/// This is a system connector to collect and forward metrics.
/// System metrics are fed to this connector and can be received by binding this connector's `out` port to a pipeline to handle metrics events.
/// It can also be used to send custom metrics and have them handled the same way as system metrics.
/// Custom metrics need to be sent as events to the `in` port of this connector.
///
/// TODO: describe metrics event format and write stdlib function to help with that
///
/// There should be only one instance around all the time, identified by `tremor://localhost/connector/system::metrics/system`
///
pub(crate) struct MetricsConnector {
    tx: Sender<MetricsMsg>,
    rx: Receiver<MetricsMsg>,
}

impl MetricsConnector {
    pub(crate) fn new() -> Self {
        Self {
            tx: METRICS_CHANNEL.tx(),
            rx: METRICS_CHANNEL.rx(),
        }
    }
}

<<<<<<< HEAD
/// Note that since it's a built-in plugin, `#[export_root_module]` can't be
/// used or it would conflict with other plugins.
pub fn instantiate_root_module() -> ConnectorPluginRef {
    ConnectorPlugin {
        connector_type,
        from_config,
=======
/// builder for the metrics connector

#[derive(Debug, Default)]
pub(crate) struct Builder {}
#[async_trait::async_trait]
impl ConnectorBuilder for Builder {
    fn connector_type(&self) -> ConnectorType {
        "metrics".into()
    }
    async fn build(
        &self,
        _id: &str,
        _config: &ConnectorConfig,
        _kill_switch: &KillSwitch,
    ) -> Result<Box<dyn Connector>> {
        Ok(Box::new(MetricsConnector::new()))
>>>>>>> bf13cc9f
    }
    .leak_into_prefix()
}

#[sabi_extern_fn]
fn connector_type() -> ConnectorType {
    "metrics".into()
}
#[sabi_extern_fn]
pub fn from_config<'a>(
    _id: RStr<'a>,
    _raw_config: &'a ConnectorConfig,
    _config: &'a Value,
    _world: ROption<World>,
) -> BorrowingFfiFuture<'a, RResult<BoxedRawConnector>> {
    let connector = BoxedRawConnector::from_value(MetricsConnector::new(), TD_Opaque);
    future::ready(ROk(connector)).into_ffi()
}

impl RawConnector for MetricsConnector {
    fn connect<'a>(
        &'a mut self,
        _ctx: &'a ConnectorContext,
        _attempt: &'a Attempt,
    ) -> BorrowingFfiFuture<'a, RResult<bool>> {
        future::ready(ROk(!self.tx.is_closed())).into_ffi()
    }

    fn create_source(
        &mut self,
        _ctx: SourceContext,
        _qsize: usize,
    ) -> BorrowingFfiFuture<'_, RResult<ROption<BoxedRawSource>>> {
        let source = MetricsSource::new(self.rx.clone());
        // We don't need to be able to downcast the connector back to the original
        // type, so we just pass it as an opaque type.
        let source = BoxedRawSource::from_value(source, TD_Opaque);
        future::ready(ROk(RSome(source))).into_ffi()
    }

    fn create_sink(
        &mut self,
        _ctx: SinkContext,
        _qsize: usize,
        _reply_tx: BoxedContraflowSender,
    ) -> BorrowingFfiFuture<'_, RResult<ROption<BoxedRawSink>>> {
        let sink = MetricsSink::new(self.tx.clone());
        // We don't need to be able to downcast the connector back to the original
        // type, so we just pass it as an opaque type.
        let sink = BoxedRawSink::from_value(sink, TD_Opaque);
        future::ready(ROk(RSome(sink))).into_ffi()
    }
    fn codec_requirements(&self) -> CodecReq {
        CodecReq::Structured
    }
}

pub(crate) struct MetricsSource {
    rx: Receiver<MetricsMsg>,
    origin_uri: EventOriginUri,
}

impl MetricsSource {
    pub(crate) fn new(rx: Receiver<MetricsMsg>) -> Self {
        Self {
            rx,
            origin_uri: EventOriginUri {
                scheme: RString::from("tremor-metrics"),
                host: RString::from(hostname()),
                port: RNone,
                path: rvec![],
            },
        }
    }
}

impl RawSource for MetricsSource {
    fn pull_data<'a>(
        &'a mut self,
        _pull_id: &'a mut u64,
        _ctx: &'a SourceContext,
    ) -> BorrowingFfiFuture<'a, RResult<SourceReply>> {
        async move {
            let msg = ttry!(self
                .rx
                .recv()
                .await
                .map_err(|e| Error::from(format!("error: {}", e))));
            ROk(SourceReply::Structured {
                payload: msg.payload,
                origin_uri: msg.origin_uri.unwrap_or_else(|| self.origin_uri.clone()),
                stream: DEFAULT_STREAM_ID,
                port: RNone,
            })
        }
        .into_ffi()
    }

    fn is_transactional(&self) -> bool {
        false
    }

    /// The metrics connector is actually `asynchronous` in that its data is produced outside the source task
    /// (and outside of the control of the `pull_data` function).
    ///
    /// But we set it to `false` here, as in case of quiescence
    /// we don't need to flush metrics data. Also the producing ends do not use the quiescence_beacon
    /// which would tell them to stop sending. There could be multiple metrics connectors running at the same time
    /// and one connector quiescing should not lead to metrics being stopped for each and every other connector.
    fn asynchronous(&self) -> bool {
        false
    }
}

pub(crate) struct MetricsSink {
    tx: Sender<MetricsMsg>,
}

impl MetricsSink {
    pub(crate) fn new(tx: Sender<MetricsMsg>) -> Self {
        Self { tx }
    }
}

/// verify a value for conformance with the required metrics event format
pub(crate) fn verify_metrics_value(value: &Value<'_>) -> Result<()> {
    value
        .as_object()
        .and_then(|obj| {
            // check presence of fields
            obj.get(&MEASUREMENT)
                .zip(obj.get(&TAGS))
                .zip(obj.get(&FIELDS))
                .zip(obj.get(&TIMESTAMP))
        })
        .and_then(|(((measurement, tags), fields), timestamp)| {
            // check correct types
            if measurement.is_str()
                && tags.is_object()
                && fields.is_object()
                && timestamp.is_integer()
            {
                Some(())
            } else {
                None
            }
        })
        .ok_or_else(|| ErrorKind::InvalidMetricsData.into())
}

/// passing events through to the source channel
impl RawSink for MetricsSink {
    fn auto_ack(&self) -> bool {
        true
    }

    /// entrypoint for custom metrics events
    fn on_event<'a>(
        &'a mut self,
        _input: RStr<'a>,
        event: Event,
        _ctx: &'a SinkContext,
        _serializer: &'a mut MutEventSerializer,
        _start: u64,
    ) -> BorrowingFfiFuture<'a, RResult<SinkReply>> {
        async move {
            // verify event format
            for (value, _meta) in event.value_meta_iter() {
                // if it fails here an error event is sent to the ERR port of this connector
                ttry!(verify_metrics_value(value));
            }

            let Event {
                origin_uri, data, ..
            } = event;

            let metrics_msg = MetricsMsg::new(data, origin_uri.into());
            let ack_or_fail = match self.tx.try_broadcast(metrics_msg) {
                Err(TrySendError::Closed(_)) => {
                    // channel is closed
                    SinkReply {
                        ack: SinkAck::Fail,
                        cb: CbAction::Trigger,
                    }
                }
                Err(TrySendError::Full(_)) => SinkReply::FAIL,
                _ => SinkReply::ACK,
            };

            ROk(ack_or_fail)
        }
        .into_ffi()
    }
}<|MERGE_RESOLUTION|>--- conflicted
+++ resolved
@@ -18,7 +18,7 @@
 use tremor_pipeline::{MetricsMsg, METRICS_CHANNEL};
 use tremor_script::utils::hostname;
 
-use crate::system::World;
+use crate::system::BoxedKillSwitch;
 use abi_stable::{
     prefix_type::PrefixTypeTrait,
     rstr, rvec, sabi_extern_fn,
@@ -62,31 +62,12 @@
     }
 }
 
-<<<<<<< HEAD
 /// Note that since it's a built-in plugin, `#[export_root_module]` can't be
 /// used or it would conflict with other plugins.
 pub fn instantiate_root_module() -> ConnectorPluginRef {
     ConnectorPlugin {
         connector_type,
         from_config,
-=======
-/// builder for the metrics connector
-
-#[derive(Debug, Default)]
-pub(crate) struct Builder {}
-#[async_trait::async_trait]
-impl ConnectorBuilder for Builder {
-    fn connector_type(&self) -> ConnectorType {
-        "metrics".into()
-    }
-    async fn build(
-        &self,
-        _id: &str,
-        _config: &ConnectorConfig,
-        _kill_switch: &KillSwitch,
-    ) -> Result<Box<dyn Connector>> {
-        Ok(Box::new(MetricsConnector::new()))
->>>>>>> bf13cc9f
     }
     .leak_into_prefix()
 }
@@ -100,7 +81,7 @@
     _id: RStr<'a>,
     _raw_config: &'a ConnectorConfig,
     _config: &'a Value,
-    _world: ROption<World>,
+    _kill_switch: &'a BoxedKillSwitch,
 ) -> BorrowingFfiFuture<'a, RResult<BoxedRawConnector>> {
     let connector = BoxedRawConnector::from_value(MetricsConnector::new(), TD_Opaque);
     future::ready(ROk(connector)).into_ffi()
