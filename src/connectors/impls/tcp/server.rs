// Copyright 2021, The Tremor Team
//
// Licensed under the Apache License, Version 2.0 (the "License");
// you may not use this file except in compliance with the License.
// You may obtain a copy of the License at
//
//     http://www.apache.org/licenses/LICENSE-2.0
//
// Unless required by applicable law or agreed to in writing, software
// distributed under the License is distributed on an "AS IS" BASIS,
// WITHOUT WARRANTIES OR CONDITIONS OF ANY KIND, either express or implied.
// See the License for the specific language governing permissions and
// limitations under the License.
use super::{TcpDefaults, TcpReader, TcpWriter};
use crate::{
    connectors::{
        prelude::*,
        sink::channel_sink::ChannelSinkMsg,
        utils::{
            tls::{load_server_config, TLSServerConfig},
            ConnectionMeta,
        },
    },
    errors::err_conector_def,
};
use async_std::{
    channel::{bounded, Receiver, Sender},
    net::TcpListener,
    prelude::*,
    task::JoinHandle,
};
use async_tls::TlsAcceptor;
use futures::io::AsyncReadExt;
use rustls::ServerConfig;
use simd_json::ValueAccess;
use std::sync::Arc;

use crate::system::World;
use abi_stable::{
    export_root_module,
    prefix_type::PrefixTypeTrait,
    rstr, rvec, sabi_extern_fn,
    std_types::{
        ROption::{self, RSome},
        RResult::{RErr, ROk},
        RStr, RString,
    },
    type_level::downcasting::TD_Opaque,
};
use async_ffi::{BorrowingFfiFuture, FfiFuture, FutureExt as _};
use std::future;
use tremor_common::{pdk::RError, ttry};

const URL_SCHEME: &str = "tremor-tcp-server";

#[derive(Deserialize, Debug, Clone)]
#[serde(deny_unknown_fields)]
pub struct Config {
    url: Url<TcpDefaults>,
    tls: Option<TLSServerConfig>,
    // TCP: receive buffer size
    #[serde(default = "default_buf_size")]
    buf_size: usize,
}

impl ConfigImpl for Config {}

#[allow(clippy::module_name_repetitions)]
pub struct TcpServer {
    config: Config,
    tls_server_config: Option<ServerConfig>,
    sink_tx: Sender<ChannelSinkMsg<ConnectionMeta>>,
    sink_rx: Receiver<ChannelSinkMsg<ConnectionMeta>>,
}

/// Note that since it's a built-in plugin, `#[export_root_module]` can't be
/// used or it would conflict with other plugins.
pub fn instantiate_root_module() -> ConnectorPluginRef {
    ConnectorPlugin {
        connector_type,
        from_config,
    }
<<<<<<< HEAD
    .leak_into_prefix()
}

#[sabi_extern_fn]
pub fn connector_type() -> ConnectorType {
    "tcp_server".into()
}

#[sabi_extern_fn]
pub fn from_config<'a>(
    id: RStr<'a>,
    _: &ConnectorConfig,
    config: &'a Value,
    _: ROption<World>,
) -> BorrowingFfiFuture<'a, RResult<BoxedRawConnector>> {
    async move {
        let config = ttry!(Config::new(config));
=======
    async fn build_cfg(
        &self,
        id: &str,
        _: &ConnectorConfig,
        config: &Value,
        _kill_switch: &KillSwitch,
    ) -> crate::errors::Result<Box<dyn Connector>> {
        let config = Config::new(config)?;
>>>>>>> bf13cc9f
        if config.url.port().is_none() {
            return RErr(err_conector_def(id.as_str(), "Missing port for TCP server").into());
        }
        let tls_server_config = if let Some(tls_config) = config.tls.as_ref() {
            Some(ttry!(load_server_config(tls_config)))
        } else {
            None
        };
        let (sink_tx, sink_rx) = bounded(crate::QSIZE.load(Ordering::Relaxed));
        ROk(BoxedRawConnector::from_value(
            TcpServer {
                config,
                tls_server_config,
                sink_tx,
                sink_rx,
            },
            TD_Opaque,
        ))
    }
    .into_ffi()
}

fn resolve_connection_meta(meta: &Value) -> Option<ConnectionMeta> {
    let peer = meta.get("peer");
    peer.get_u16("port")
        .zip(peer.get_str("host"))
        .map(|(port, host)| -> ConnectionMeta {
            ConnectionMeta {
                host: host.to_string(),
                port,
            }
        })
}

impl RawConnector for TcpServer {
    fn create_source(
        &mut self,
        _source_context: SourceContext,
        _qsize: usize,
    ) -> BorrowingFfiFuture<'_, RResult<ROption<BoxedRawSource>>> {
        let sink_runtime = ChannelSinkRuntime::new(self.sink_tx.clone());
        let source = TcpServerSource::new(
            self.config.clone(),
            self.tls_server_config.clone(),
            sink_runtime,
        );
        let source = BoxedRawSource::from_value(source, TD_Opaque);
        future::ready(ROk(RSome(source))).into_ffi()
    }

    fn create_sink<'a>(
        &'a mut self,
        _sink_context: SinkContext,
        _qsize: usize,
        // TODO: this is not quite the same as in main
        reply_tx: BoxedContraflowSender,
    ) -> BorrowingFfiFuture<'a, RResult<ROption<BoxedRawSink>>> {
        // we use this constructor as we need the sink channel already when creating the source
        let sink = ChannelSink::from_channel_no_meta(
            resolve_connection_meta,
            reply_tx,
            self.sink_tx.clone(),
            self.sink_rx.clone(),
        );
        let sink = BoxedRawSink::from_value(sink, TD_Opaque);
        future::ready(ROk(RSome(sink))).into_ffi()
    }

    fn codec_requirements(&self) -> CodecReq {
        CodecReq::Required
    }
}

struct TcpServerSource {
    config: Config,
    tls_server_config: Option<ServerConfig>,
    accept_task: Option<JoinHandle<()>>,
    connection_rx: Receiver<SourceReply>,
    runtime: ChannelSourceRuntime,
    sink_runtime: ChannelSinkRuntime<ConnectionMeta>,
}

impl TcpServerSource {
    fn new(
        config: Config,
        tls_server_config: Option<ServerConfig>,
        sink_runtime: ChannelSinkRuntime<ConnectionMeta>,
    ) -> Self {
        let (tx, rx) = bounded(crate::QSIZE.load(Ordering::Relaxed));
        let runtime = ChannelSourceRuntime::new(tx);
        Self {
            config,
            tls_server_config,
            accept_task: None,
            connection_rx: rx,
            runtime,
            sink_runtime,
        }
    }
}
impl RawSource for TcpServerSource {
    #[allow(clippy::too_many_lines)]
    fn connect<'a>(
        &'a mut self,
        ctx: &'a SourceContext,
        _attempt: &'a Attempt,
    ) -> BorrowingFfiFuture<'a, RResult<bool>> {
        async move {
            let path = rvec![RString::from(self.config.url.port_or_dflt().to_string())];
            let accept_ctx = ctx.clone();
            let buf_size = self.config.buf_size;

            // cancel last accept task if necessary, this will drop the previous listener
            if let Some(previous_handle) = self.accept_task.take() {
                previous_handle.cancel().await;
            }

            let host = self.config.url.host_or_local();
            let port = self.config.url.port_or_dflt();

            let listener = ttry!(TcpListener::bind((host, port)).await.map_err(Error::from));

            let ctx = ctx.clone();
            let tls_server_config = self.tls_server_config.clone();

            let runtime = self.runtime.clone();
            let sink_runtime = self.sink_runtime.clone();
            // accept task
            self.accept_task = Some(spawn_task(ctx.clone(), async move {
                let mut stream_id_gen = StreamIdGen::default();

                while ctx.quiescence_beacon().continue_reading().await {
                    match listener.accept().timeout(ACCEPT_TIMEOUT).await {
                        Ok(Ok((stream, peer_addr))) => {
                            debug!("{accept_ctx} new connection from {peer_addr}");
                            let stream_id: u64 = stream_id_gen.next_stream_id();
                            let connection_meta: ConnectionMeta = peer_addr.into();
                            // Async<T> allows us to read in one thread and write in another concurrently - see its documentation
                            // So we don't need no BiLock like we would when using `.split()`
                            let origin_uri = EventOriginUri {
                                scheme: RString::from(URL_SCHEME),
                                host: RString::from(peer_addr.ip().to_string()),
                                port: RSome(peer_addr.port()),
                                path: path.clone(), // captures server port
                            };

                            let tls_acceptor: Option<TlsAcceptor> = tls_server_config
                                .clone()
                                .map(|sc| TlsAcceptor::from(Arc::new(sc)));
                            if let Some(acceptor) = tls_acceptor {
                                let tls_stream = acceptor.accept(stream.clone()).await?;
                                let (tls_read_stream, tls_write_sink) = tls_stream.split();
                                let meta = ctx.meta(literal!({
                                    "tls": true,
                                    "peer": {
                                        "host": peer_addr.ip().to_string(),
                                        "port": peer_addr.port()
                                    }
                                }));
                                let tls_reader = TcpReader::tls_server(
                                    tls_read_stream,
                                    stream.clone(),
                                    vec![0; buf_size],
                                    ctx.alias.clone().into(),
                                    origin_uri.clone(),
                                    meta,
                                );

                                sink_runtime
                                    .register_stream_writer(
                                        stream_id,
                                        Some(connection_meta.clone()),
                                        &ctx,
                                        TcpWriter::tls_server(tls_write_sink, stream),
                                    )
                                    .await;

                                runtime.register_stream_reader(stream_id, &ctx, tls_reader);
                            } else {
                                let meta = ctx.meta(literal!({
                                    "tls": false,
                                    "peer": {
                                        "host": peer_addr.ip().to_string(),
                                        "port": peer_addr.port()
                                    }
                                }));
                                let tcp_reader = TcpReader::new(
                                    stream.clone(),
                                    vec![0; buf_size],
                                    ctx.alias.clone().into(),
                                    origin_uri.clone(),
                                    meta,
                                );

                                sink_runtime
                                    .register_stream_writer(
                                        stream_id,
                                        Some(connection_meta.clone()),
                                        &ctx,
                                        TcpWriter::new(stream),
                                    )
                                    .await;

                                runtime.register_stream_reader(stream_id, &ctx, tcp_reader);
                            }
                        }
                        Ok(Err(e)) => return Err(e.into()),
                        Err(_) => continue, // timeout accepting
                    };
                }
                debug!("{accept_ctx} stopped accepting connections.");
                Ok::<(), Error>(())
            }));

            ROk(true)
        }
        .into_ffi()
    }

    fn pull_data<'a>(
        &'a mut self,
        _pull_id: &'a mut u64,
        _ctx: &'a SourceContext,
    ) -> BorrowingFfiFuture<'a, RResult<SourceReply>> {
        async move { ROk(ttry!(self.connection_rx.recv().await.map_err(Error::from))) }.into_ffi()
    }

    fn on_stop(&mut self, _ctx: &SourceContext) -> BorrowingFfiFuture<'_, RResult<()>> {
        async move {
            if let Some(accept_task) = self.accept_task.take() {
                // stop acceptin' new connections
                accept_task.cancel().await;
            }
            ROk(())
        }
        .into_ffi()
    }

    fn is_transactional(&self) -> bool {
        false
    }

    fn asynchronous(&self) -> bool {
        true
    }
}<|MERGE_RESOLUTION|>--- conflicted
+++ resolved
@@ -35,7 +35,7 @@
 use simd_json::ValueAccess;
 use std::sync::Arc;
 
-use crate::system::World;
+use crate::system::BoxedKillSwitch;
 use abi_stable::{
     export_root_module,
     prefix_type::PrefixTypeTrait,
@@ -80,7 +80,6 @@
         connector_type,
         from_config,
     }
-<<<<<<< HEAD
     .leak_into_prefix()
 }
 
@@ -94,20 +93,10 @@
     id: RStr<'a>,
     _: &ConnectorConfig,
     config: &'a Value,
-    _: ROption<World>,
+    _: &'a BoxedKillSwitch,
 ) -> BorrowingFfiFuture<'a, RResult<BoxedRawConnector>> {
     async move {
         let config = ttry!(Config::new(config));
-=======
-    async fn build_cfg(
-        &self,
-        id: &str,
-        _: &ConnectorConfig,
-        config: &Value,
-        _kill_switch: &KillSwitch,
-    ) -> crate::errors::Result<Box<dyn Connector>> {
-        let config = Config::new(config)?;
->>>>>>> bf13cc9f
         if config.url.port().is_none() {
             return RErr(err_conector_def(id.as_str(), "Missing port for TCP server").into());
         }
