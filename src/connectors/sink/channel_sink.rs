--- conflicted
+++ resolved
@@ -314,131 +314,5 @@
     ctx.url
         .resource_type()
         .and_then(|rt| meta.get(&Cow::owned(rt.to_string())))
-<<<<<<< HEAD
-        .and_then(|rt_meta| {
-            ctx.url
-                .artefact()
-                .and_then(|artefact| rt_meta.get(artefact))
-        })
-=======
         .and_then(|rt_meta| rt_meta.get(ctx.connector_type.to_string().as_str()))
-}
-
-#[async_trait::async_trait()]
-impl<T, F, B> Sink for ChannelSink<T, F, B>
-where
-    T: Hash + Eq + Send + Sync,
-    F: (Fn(&Value<'_>) -> Option<T>) + Send + Sync,
-    B: SinkMetaBehaviour + Send + Sync,
-{
-    /// FIXME: use reply_channel to only ack delivery once it is successfully sent via TCP
-    async fn on_event(
-        &mut self,
-        _input: &str,
-        event: Event,
-        ctx: &SinkContext,
-        serializer: &mut EventSerializer,
-        start: u64,
-    ) -> Result<SinkReply> {
-        // clean up
-        // make sure channels for the given event are added to avoid stupid errors
-        // due to channels not yet handled
-        let empty = self.handle_channels_quickly(serializer);
-        if empty {
-            // no streams available :sob:
-            return Ok(SinkReply {
-                ack: SinkAck::Fail,
-                cb: CbAction::Close,
-            });
-        }
-
-        let ingest_ns = event.ingest_ns;
-        let stream_ids = event.id.get_streams(ctx.uid);
-        trace!("[Sink::{}] on_event stream_ids: {:?}", &ctx.url, stream_ids);
-
-        let contraflow_utils = if event.transactional {
-            Some((ContraflowData::from(&event), self.reply_tx.clone()))
-        } else {
-            None
-        };
-
-        let mut remove_streams = vec![];
-        let mut reply = SinkReply::default();
-        for (value, meta) in event.value_meta_iter() {
-            let mut errored = false;
-            let mut found = false;
-            // route based on stream id present in event metadata or in event id (trackign the event origin)
-            // resolve by checking meta for sink specific metadata
-            // fallback: get all tracked stream_ids for the current connector uid
-            let streams = self.resolve_stream_from_meta(meta, ctx).map_or_else(
-                || {
-                    Either::Right(
-                        stream_ids
-                            .iter()
-                            .filter_map(|sid| self.streams.get(sid).map(|sender| (sid, sender))),
-                    )
-                },
-                |stream| Either::Left(std::iter::once(stream)),
-            );
-
-            for (stream_id, sender) in streams {
-                trace!("[Sink::{}] Send to stream {}.", &ctx.url, stream_id);
-                let data = serializer.serialize_for_stream(value, ingest_ns, *stream_id)?;
-                let meta = if B::NEEDS_META {
-                    Some(meta.clone_static())
-                } else {
-                    None
-                };
-                let sink_data = SinkData {
-                    meta,
-                    data,
-                    contraflow: contraflow_utils.clone(),
-                    start,
-                };
-                found = true;
-                if sender.send(sink_data).await.is_err() {
-                    error!(
-                        "[Sink::{}] Error sending to closed stream {}.",
-                        &ctx.url, stream_id
-                    );
-                    remove_streams.push(*stream_id);
-                    errored = true;
-                }
-            }
-            if errored || !found {
-                debug!("{} No stream found for event: {}", &ctx, &event.id);
-                reply = SinkReply::FAIL;
-            }
-        }
-        for stream_id in remove_streams {
-            trace!("[Sink::{}] Removing stream {}", &ctx.url, stream_id);
-            self.remove_stream(stream_id);
-            serializer.drop_stream(stream_id);
-            // TODO: stream based CB
-        }
-        Ok(reply) // empty vec in case of success
-    }
-
-    async fn on_signal(
-        &mut self,
-        signal: Event,
-        _ctx: &SinkContext,
-        serializer: &mut EventSerializer,
-    ) -> Result<SinkReply> {
-        if let Some(SignalKind::Tick) = signal.kind {
-            self.handle_channels(serializer, true);
-        }
-        Ok(SinkReply::default())
-    }
-
-    fn asynchronous(&self) -> bool {
-        // events are delivered asynchronously on their stream tasks
-        true
-    }
-
-    fn auto_ack(&self) -> bool {
-        // we handle ack/fail in the asynchronous streams
-        false
-    }
->>>>>>> d18f9c3f
 }