--- conflicted
+++ resolved
@@ -115,14 +115,9 @@
         ParseFloatError(std::num::ParseFloatError);
         PluginError(abi_stable::std_types::SendRBoxError);
         RegexError(regex::Error);
-<<<<<<< HEAD
-        SinkDequeueError(async_sink::SinkDequeueError);
-        SinkEnqueueError(async_sink::SinkEnqueueError);
-=======
         ReqwestError(reqwest::Error);
         RustlsError(rustls::TLSError);
         Sled(sled::Error);
->>>>>>> d18f9c3f
         SnappyError(snap::Error);
         Timeout(async_std::future::TimeoutError);
         TryFromIntError(std::num::TryFromIntError);
